:root {
  --color-bg: #0f172a;
  --color-card: #1e293b;
  --color-primary: #fe0032;
  --color-secondary: #ff93a5;
  --color-text: #f8fafc;
  --color-muted: #94a3b8;
  --shadow-sm: 0 1px 2px 0 rgb(0 0 0 / 0.05);
  --shadow-md: 0 4px 6px -1px rgb(0 0 0 / 0.1);
  --shadow-lg: 0 10px 15px -3px rgb(0 0 0 / 0.1);
  --modal-motion-duration: 160ms;
}

/* Core Styles */
body {
  font-family: system-ui, -apple-system, sans-serif;
  background-color: var(--color-bg);
  color: var(--color-text);
  line-height: 1.5;
  margin: 0;
  padding: 0;
  overflow-x: hidden; /* Disable horizontal scrolling */
}

header {
  margin-bottom: 2rem;
  padding: 1rem 0;
  display: flex;
  justify-content: flex-start;
}

header img {
  height: 6rem;
  width: auto;
  max-width: none;
}

.container {
  max-width: 1480px;
  margin: 0 auto;
  padding: 1rem;
}

/* Video Grids */
#videoList {
  display: grid;
  grid-template-columns: repeat(auto-fill, minmax(320px, 1fr));
  gap: 2rem;
  padding: 1.5rem 0;
}

/* Subscriptions grid: same pattern as #videoList */
#subscriptionsVideoList {
  display: grid;
  grid-template-columns: repeat(auto-fill, minmax(320px, 1fr));
  gap: 2rem;
  padding: 1.5rem 0;
}

/* Now also match for channelVideoList (channel profile) */
#channelVideoList {
  display: grid;
  grid-template-columns: repeat(auto-fill, minmax(320px, 1fr));
  gap: 2rem;
  padding: 1.5rem 0;
}

/* Video Cards */
.video-card {
  background-color: var(--color-card);
  border-radius: 0.75rem;
  overflow: hidden;
  transition: transform 0.2s cubic-bezier(0.4, 0, 0.2, 1);
  box-shadow: var(--shadow-md);
}

.video-card--enter {
  opacity: 0;
  animation: video-card-fade-in 220ms ease-out forwards;
}

@keyframes video-card-fade-in {
  from {
    opacity: 0;
    transform: translateY(8px);
  }
  to {
    opacity: 1;
    transform: translateY(0);
  }
}

/*
  Thumbnails start transparent and fade in the first time they finish loading.
  `data-thumbnail-loaded` is cleared by js/index.js once the animation completes
  so re-rendering the same element later does not replay the transition and cause
  a distracting flash.
*/
[data-video-thumbnail][data-thumbnail-loaded="true"] {
  animation: video-thumbnail-fade-in 220ms ease-out forwards;
}

@keyframes video-thumbnail-fade-in {
  from {
    opacity: 0;
  }
  to {
    opacity: 1;
  }
}

<<<<<<< HEAD
/*
  Generic fade-in utility for chrome elements (sidebar, header controls, etc.).
  js/index.js listens for the `interface-fade-in` animation finishing and removes
  the temporary classes so that once an element has gracefully appeared it stays
  opaque even if the DOM is re-used or re-parented later.
*/
=======
/* Generic fade-in utility for interface elements */
>>>>>>> 457c80b1
.fade-in {
  opacity: 0;
  animation: interface-fade-in 280ms ease-out forwards;
  animation-delay: var(--fade-in-delay, 0ms);
}

.fade-in-delay-100 {
  --fade-in-delay: 100ms;
}

.fade-in-delay-200 {
  --fade-in-delay: 200ms;
}

.fade-in-delay-300 {
  --fade-in-delay: 300ms;
}

.fade-in-delay-400 {
  --fade-in-delay: 400ms;
}

@keyframes interface-fade-in {
  from {
    opacity: 0;
  }
  to {
    opacity: 1;
  }
}

@media (prefers-reduced-motion: reduce) {
  .video-card--enter,
  .fade-in {
    opacity: 1;
    animation: none;
  }

  [data-video-thumbnail][data-thumbnail-loaded="true"] {
    animation: none;
    opacity: 1;
  }
}

.video-card:hover {
  transform: translateY(-4px);
  box-shadow: var(--shadow-lg);
}

.video-card .thumbnail-container {
  position: relative;
  padding-top: 56.25%;
  background-color: #0f172a;
}

.video-card img.thumbnail {
  position: absolute;
  top: 0;
  left: 0;
  width: 100%;
  height: 100%;
  object-fit: cover;
}

.video-card .details {
  padding: 1.25rem;
}

.video-card h3 {
  font-size: 1.125rem;
  font-weight: 600;
  color: var(--color-text);
  margin-bottom: 0.75rem;
}

/* Modal Player */
#playerModal {
  position: fixed;
  inset: 0;
  background-color: rgb(0 0 0 / 0.9); /* You can adjust opacity if needed */
  z-index: 50;
  display: none; /* Hidden by default */
  flex-direction: column;
  overflow-y: auto;
  overscroll-behavior: contain;
  backdrop-filter: blur(10px);
  -webkit-backdrop-filter: blur(10px); /* For Safari support */
}

#nostrFormModal,
#profileModal,
#uploadModal {
  backdrop-filter: blur(10px);
  -webkit-backdrop-filter: blur(10px); /* For Safari */
}

/* If you ever want to show it, add ".flex" class dynamically */
#playerModal.flex {
  display: flex;
}

/* Modal Content Container */
.modal-content {
  width: 100%;
  height: 100%;
  display: flex;
  flex-direction: column;
  background-color: #0f172a;
  animation: fadeIn var(--modal-motion-duration) ease-out;
}

@keyframes fadeIn {
  from {
    opacity: 0;
    transform: translateY(20px);
  }
  to {
    opacity: 1;
    transform: translateY(0);
  }
}

@media (prefers-reduced-motion: reduce) {
  .modal-content {
    animation-duration: 1ms;
  }
}

/* Video Container */
.video-container {
  width: 100%;
  background-color: black;
  position: sticky;
  top: 0;
  z-index: 51;
}

/* Modal Video */
#modalVideo {
  width: 100%;
  aspect-ratio: 16/9;
  background-color: black;
}

/* Video Info Section */
.video-info {
  padding: 1rem;
  flex: 1;
  overflow-y: auto;
}

/* Responsive Adjustments */
@media (min-width: 768px) {
  #playerModal {
    padding: 2rem;
    align-items: center;
    justify-content: center;
  }

  .modal-content {
    max-width: 64rem;
    max-height: calc(100vh - 4rem); /* Account for padding */
    border-radius: 0.5rem;
    overflow: hidden;
  }

  .video-container {
    position: relative;
  }
}

/* Mobile-specific styles */
@media (max-width: 767px) {
  #playerModal {
    padding: 0;
  }

  .modal-content {
    border-radius: 0;
  }
}

/* Custom Scrollbar */
.video-info::-webkit-scrollbar {
  width: 8px;
}

.video-info::-webkit-scrollbar-track {
  background: rgba(255, 255, 255, 0.1);
}

.video-info::-webkit-scrollbar-thumb {
  background: rgba(255, 255, 255, 0.3);
  border-radius: 4px;
}

.video-info::-webkit-scrollbar-thumb:hover {
  background: rgba(255, 255, 255, 0.4);
}

/* Progress Bars */
.progress-bar {
  width: 100%;
  height: 0.5rem;
  background-color: rgb(255 255 255 / 0.1);
  border-radius: 9999px;
  overflow: hidden;
}

.progress-bar-fill {
  height: 100%;
  background-color: var(--color-primary);
  transition: width 0.3s ease-out;
}

/* Forms & Inputs */
input,
textarea {
  width: 100%;
  padding: 0.75rem;
  background-color: var(--color-bg);
  border: 1px solid rgb(255 255 255 / 0.1);
  border-radius: 0.5rem;
  color: var(--color-text);
  transition: border-color 0.2s;
}

input:focus,
textarea:focus {
  outline: none;
  border-color: var(--color-primary);
  ring: 2px var(--color-primary);
}

/* -------------------------------------------
   COMMENTED OUT the 'button:not(.icon-button)' 
   global rule that overrides your circles
--------------------------------------------

button:not(.icon-button) {
  padding: 0.75rem 1.5rem;
  background-color: var(--color-primary);
  color: white;
  border-radius: 0.5rem;
  font-weight: 500;
  transition: all 0.2s;
}

button:not(.icon-button):hover {
  background-color: var(--color-secondary);
  transform: translateY(-1px);
}

button:not(.icon-button):focus {
  outline: none;
  ring: 2px var(--color-primary);
}
*/

/* Utility Classes */
.line-clamp-2 {
  display: -webkit-box;
  -webkit-line-clamp: 2;
  -webkit-box-orient: vertical;
  overflow: hidden;
}

.hidden {
  display: none;
}

/* Notifications */
/* Base styling without a forced display */
#errorContainer,
#successContainer {
  border-radius: 0.5rem;
  padding: 1rem;
  margin-bottom: 1rem;
  align-items: center; /* Keep the rest of your styling */
}

/* When not hidden, display as flex */
#errorContainer:not(.hidden),
#successContainer:not(.hidden) {
  display: flex;
}

/* Responsive Design */
@media (max-width: 640px) {
  #videoList {
    grid-template-columns: 1fr;
    gap: 1rem;
  }

  .container {
    padding: 0.75rem;
  }
}

footer {
  border-top: 1px solid rgba(255, 255, 255, 0.1);
  margin-top: 4rem;
  padding-top: 2rem;
}

footer a {
  text-decoration: none;
}

footer a:hover {
  text-decoration: underline;
}

/* Disclaimer Modal Styles */
#disclaimerModal {
  position: fixed;
  inset: 0;
  background-color: rgb(0 0 0 / 0.9);
  z-index: 50;
  /* remove display: none; */
  flex-direction: column;
  overflow-y: auto;
  overscroll-behavior: contain;
}

#disclaimerModal .modal-content {
  width: 100%;
  display: flex;
  flex-direction: column;
  background-color: var(--color-bg);
}

#disclaimerModal .modal-scroll {
  padding: 1.5rem;
  flex: 1;
  overflow-y: auto;
}

/* Disclaimer Modal Scrollbar */
#disclaimerModal .modal-scroll::-webkit-scrollbar {
  width: 8px;
}

#disclaimerModal .modal-scroll::-webkit-scrollbar-track {
  background: rgba(255, 255, 255, 0.1);
}

#disclaimerModal .modal-scroll::-webkit-scrollbar-thumb {
  background: rgba(255, 255, 255, 0.3);
  border-radius: 4px;
}

#disclaimerModal .modal-scroll::-webkit-scrollbar-thumb:hover {
  background: rgba(255, 255, 255, 0.4);
}

/* Disclaimer Modal Button Container */
#disclaimerModal .button-container {
  padding: 1rem 1.5rem;
  background-color: #1a2234;
  border-top: 1px solid rgba(255, 255, 255, 0.1);
}

/* Responsive Adjustments for Disclaimer Modal */
@media (min-width: 768px) {
  #disclaimerModal {
    padding: 2rem;
    align-items: center;
    justify-content: center;
  }

  #disclaimerModal .modal-scroll {
    max-height: calc(90vh - 5rem);
  }
}

/* Mobile-specific styles for Disclaimer Modal */
@media (max-width: 767px) {
  #disclaimerModal {
    padding: 0;
  }

  #disclaimerModal .modal-content {
    min-height: 100vh;
    border-radius: 0;
  }
}

/* Override default button styles for back button */
.back-button {
  background: rgba(0, 0, 0, 0.5) !important;
  padding: 0 !important;
  color: rgb(209 213 219) !important;
  transform: none !important;
}

.back-button:hover {
  background: rgba(0, 0, 0, 0.7) !important;
  color: white !important;
}

/* Modal Container */
.modal-container {
  padding: 0;
}

@media (min-width: 768px) {
  .modal-container {
    padding: 2rem;
  }
}

/* Video info cards */
.video-info .bg-gray-800\/50 {
  background-color: rgb(31 41 55 / 0.5);
  backdrop-filter: blur(4px);
}

/* Circular Icon Buttons */
.icon-button {
  display: inline-flex;
  align-items: center;
  justify-content: center;
  width: 2.5rem; /* 40px */
  height: 2.5rem; /* 40px */
  line-height: 0;
  background-color: #3f3f46; /* Gray 700 */
  color: #fff;
  border: none;
  border-radius: 9999px;
  cursor: pointer;
  transition: background-color 0.2s, box-shadow 0.2s;
}

.icon-button:hover {
  background-color: #52525b; /* Gray 600 */
}

.icon-button:focus,
.icon-button:active {
  outline: none;
  box-shadow: 0 0 0 3px rgba(220, 38, 38, 0.6);
}

.icon-image {
  width: 1.25rem; /* 20px */
  height: 1.25rem; /* 20px */
  pointer-events: none;
}

/* Ratio 16:9 Container */
.ratio-16-9 {
  position: relative;
  width: 100%;
  padding-top: 56.25%;
  background-color: #1e293b;
}
.ratio-16-9 > img {
  position: absolute;
  top: 0;
  left: 0;
  width: 100%;
  height: 100%;
  object-fit: cover;
}

/* Sidebar default states */
#sidebar {
  position: fixed;
  top: 0;
  left: 0;
  width: 16rem; /* Tailwind's w-64 */
  height: 100vh;
  background-color: #0f172a;
  overflow-y: auto;
  -webkit-overflow-scrolling: touch;
  transition: transform 0.3s ease;
}

/* Mobile (max-width: 767px): Hide sidebar by default */
@media (max-width: 767px) {
  #sidebar {
    transform: translateX(-100%);
  }
  /* When the sidebar-open class is added, slide the sidebar in */
  #sidebar.sidebar-open {
    transform: translateX(0);
  }

  /* Optionally shift main content when sidebar is open */
  #app.sidebar-open {
    transform: translateX(16rem);
    transition: transform 0.3s ease;
  }
}

/* Desktop (min-width: 768px): Always show the sidebar */
@media (min-width: 768px) {
  #sidebar {
    transform: translateX(0) !important;
  }
}

/* Collapsed/expanded classes if needed on desktop */
.sidebar-collapsed {
  width: 4rem;
}
.sidebar-expanded {
  width: 16rem;
}
.sidebar-collapsed .sidebar-text {
  display: none;
}

/* Example: customizing the border & background in the sidebar */
#sidebar hr {
  border-color: rgba(255, 255, 255, 0.1);
}

/* Sidebar drop-up menu styling */
.sidebar-dropup {
  display: flex;
  flex-direction: column-reverse;
  gap: 0.75rem;
}

.sidebar-dropup-panel {
  background-color: #1f2937; /* gray-800 */
  border: 1px solid rgba(148, 163, 184, 0.25);
  border-radius: 0.75rem;
  box-shadow: 0 18px 35px rgba(15, 23, 42, 0.45);
  max-height: 0;
  opacity: 0;
  overflow: hidden;
  pointer-events: none;
  transform: translateY(16px);
  transition: max-height 0.35s ease, opacity 0.25s ease, transform 0.35s ease;
}

.sidebar-dropup-panel__inner {
  padding: 1.25rem;
}

.sidebar-dropup-panel--expanded {
  max-height: 640px;
  opacity: 1;
  pointer-events: auto;
  transform: translateY(0);
}

.sidebar-dropup-trigger {
  align-items: center;
  background: linear-gradient(135deg, rgba(59, 130, 246, 0.25), rgba(14, 116, 144, 0.35));
  border: 1px solid rgba(148, 163, 184, 0.35);
  border-radius: 9999px;
  color: #f8fafc;
  display: flex;
  justify-content: space-between;
  padding: 0.75rem 1.25rem;
  transition: box-shadow 0.2s ease, transform 0.2s ease, border-color 0.2s ease;
  width: 100%;
}

.sidebar-dropup-trigger:hover,
.sidebar-dropup-trigger:focus {
  border-color: rgba(148, 163, 184, 0.6);
  box-shadow: 0 12px 30px rgba(37, 99, 235, 0.25);
  outline: none;
  transform: translateY(-1px);
}

.sidebar-dropup-trigger__content {
  align-items: center;
  display: flex;
}<|MERGE_RESOLUTION|>--- conflicted
+++ resolved
@@ -109,16 +109,13 @@
   }
 }
 
-<<<<<<< HEAD
 /*
   Generic fade-in utility for chrome elements (sidebar, header controls, etc.).
   js/index.js listens for the `interface-fade-in` animation finishing and removes
   the temporary classes so that once an element has gracefully appeared it stays
   opaque even if the DOM is re-used or re-parented later.
 */
-=======
-/* Generic fade-in utility for interface elements */
->>>>>>> 457c80b1
+
 .fade-in {
   opacity: 0;
   animation: interface-fade-in 280ms ease-out forwards;
