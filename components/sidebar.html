<aside
  id="sidebar"
  class="bg-gray-900 text-white transition-transform duration-300 ease-in-out fixed top-0 left-0 w-64 h-screen overflow-y-auto"
>
  <div class="flex flex-col h-full">
    <!-- Top Navigation Links -->
    <div class="flex-1 overflow-y-auto px-4">
      <div class="bg-gray-800 rounded-lg shadow-md mt-4 p-4">
        <nav class="flex flex-col space-y-2">
          <a
            href="#view=most-recent-videos"
            class="flex items-center py-2 px-4 hover:bg-gray-700 rounded font-semibold"
          >
            <img
              src="assets/svg/recent-icon.svg"
              alt="Recent"
              class="w-6 h-6 mr-3 flex-shrink-0"
            />
            <span class="sidebar-text">Recent</span>
          </a>
          <a
            href="#view=explore"
            class="flex items-center py-2 px-4 hover:bg-gray-700 rounded font-semibold"
          >
            <img
              src="assets/svg/explore-icon.svg"
              alt="Explore"
              class="w-6 h-6 mr-3 flex-shrink-0"
            />
            <span class="sidebar-text">Explore</span>
          </a>
          <a
            id="subscriptionsLink"
            href="#view=subscriptions"
            class="hidden flex items-center py-2 px-4 hover:bg-gray-700 rounded font-semibold"
          >
            <img
              src="assets/svg/subscriptions-icon.svg"
              alt="Subscriptions"
              class="w-6 h-6 mr-3 flex-shrink-0"
            />
            <span class="sidebar-text">Subscriptions</span>
          </a>
        </nav>
      </div>
    </div>

<<<<<<< HEAD
    <!-- Footer Links Toggle -->
    <div class="md:mt-auto">
      <div class="p-4">
        <button
          id="footerDropdownButton"
          type="button"
          class="flex items-center w-full py-2 px-4 bg-gray-800 hover:bg-gray-700 text-sm font-semibold text-gray-100 rounded shadow-md focus:outline-none transition-colors duration-200"
          aria-expanded="false"
          aria-controls="footerLinksContainer"
        >
          <!-- Arrow on the left side -->
          <svg
            id="footerDropdownIcon"
            class="w-4 h-4 mr-2 transform transition-transform duration-300"
            xmlns="http://www.w3.org/2000/svg"
            fill="none"
            viewBox="0 0 24 24"
            stroke="currentColor"
=======
    <!-- Footer Links Container -->
    <div class="md:mt-auto px-4 pb-6">
      <div class="sidebar-dropup">
        <div
          id="sidebarResourceLinks"
          class="sidebar-dropup-panel sidebar-dropup-panel--collapsed"
          aria-hidden="true"
        >
          <div class="sidebar-dropup-panel__inner">
            <nav class="space-y-2 text-sm opacity-70">
          <a
            href="#view=about"
            class="flex items-center hover:bg-gray-800 px-4 py-2 rounded"
          >
            <img
              src="assets/svg/about-icon.svg"
              alt="About"
              class="w-5 h-5 mr-3"
            />
            <span class="sidebar-text">About</span>
          </a>
          <a
            href="#view=community-guidelines"
            class="flex items-center hover:bg-gray-800 px-4 py-2 rounded"
          >
            <img
              src="assets/svg/guidelines-icon.svg"
              alt="Guidelines"
              class="w-5 h-5 mr-3"
            />
            <span class="sidebar-text">Guidelines</span>
          </a>
          <a
            href="#view=getting-started"
            class="flex items-center hover:bg-gray-800 px-4 py-2 rounded"
          >
            <img
              src="assets/svg/getting-started-icon.svg"
              alt="Getting Started"
              class="w-5 h-5 mr-3"
            />
            <span class="sidebar-text">Getting Started</span>
          </a>
          <a
            href="#view=roadmap"
            class="flex items-center hover:bg-gray-800 px-4 py-2 rounded"
          >
            <img
              src="assets/svg/roadmap-icon.svg"
              alt="Roadmap"
              class="w-5 h-5 mr-3"
            />
            <span class="sidebar-text">Roadmap</span>
          </a>
          <a
            href="#view=blog"
            class="flex items-center hover:bg-gray-800 px-4 py-2 rounded"
          >
            <img
              src="assets/svg/blog-icon.svg"
              alt="Blog"
              class="w-5 h-5 mr-3"
            />
            <span class="sidebar-text">Blog</span>
          </a>
          <a
            href="https://primal.net/p/npub13yarr7j6vjqjjkahd63dmr27curypehx45ucue286ac7sft27y0srnpmpe"
            target="_blank"
            rel="noopener noreferrer"
            class="flex items-center hover:bg-gray-800 px-4 py-2 rounded"
          >
            <img
              src="assets/svg/nostr-icon.svg"
              alt="Nostr"
              class="w-5 h-5 mr-3"
            />
            <span class="sidebar-text">Nostr</span>
          </a>
          <a
            href="https://github.com/PR0M3TH3AN/bitvid"
            target="_blank"
            rel="noopener noreferrer"
            class="flex items-center hover:bg-gray-800 px-4 py-2 rounded"
          >
            <img
              src="assets/svg/github-icon.svg"
              alt="GitHub"
              class="w-5 h-5 mr-3"
            />
            <span class="sidebar-text">GitHub</span>
          </a>
          <a
            href="torrent/beacon.html"
            target="_blank"
            rel="noopener noreferrer"
            class="flex items-center hover:bg-gray-800 px-4 py-2 rounded"
          >
            <img
              src="assets/svg/beacon-icon.svg"
              alt="βeacon"
              class="w-5 h-5 mr-3"
            />
            <span class="sidebar-text">βeacon</span>
          </a>
          <a
            href="https://beta.bitvid.network/"
            target="_blank"
            rel="noopener noreferrer"
            class="flex items-center hover:bg-gray-800 px-4 py-2 rounded"
          >
            <img
              src="assets/svg/beta-icon.svg"
              alt="Beta"
              class="w-5 h-5 mr-3"
            />
            <span class="sidebar-text">Beta</span>
          </a>
          <a
            href="#view=links"
            class="flex items-center hover:bg-gray-800 px-4 py-2 rounded"
          >
            <img
              src="assets/svg/links-icon.svg"
              alt="Links"
              class="w-5 h-5 mr-3"
            />
            <span class="sidebar-text">Links</span>
          </a>
          <a
            href="#view=ipns"
            class="flex items-center hover:bg-gray-800 px-4 py-2 rounded"
>>>>>>> ac077753
          >
            <path
              stroke-linecap="round"
              stroke-linejoin="round"
              stroke-width="2"
              d="M19 9l-7 7-7-7"
            />
<<<<<<< HEAD
          </svg>
          <span id="footerDropdownText">More</span>
        </button>
      </div>

      <!-- Footer Links Container -->
      <div id="footerLinksContainer" class="hidden">
        <hr class="border-gray-700" />
        <div class="p-4">
          <nav class="space-y-2 text-sm opacity-70">
            <a
              href="#view=about"
              class="flex items-center hover:bg-gray-800 px-4 py-2 rounded"
            >
              <img
                src="assets/svg/about-icon.svg"
                alt="About"
                class="w-5 h-5 mr-3"
              />
              <span class="sidebar-text">About</span>
            </a>
            <a
              href="#view=community-guidelines"
              class="flex items-center hover:bg-gray-800 px-4 py-2 rounded"
            >
              <img
                src="assets/svg/guidelines-icon.svg"
                alt="Guidelines"
                class="w-5 h-5 mr-3"
              />
              <span class="sidebar-text">Guidelines</span>
            </a>
            <a
              href="#view=getting-started"
              class="flex items-center hover:bg-gray-800 px-4 py-2 rounded"
            >
              <img
                src="assets/svg/getting-started-icon.svg"
                alt="Getting Started"
                class="w-5 h-5 mr-3"
              />
              <span class="sidebar-text">Getting Started</span>
            </a>
            <a
              href="#view=roadmap"
              class="flex items-center hover:bg-gray-800 px-4 py-2 rounded"
            >
              <img
                src="assets/svg/roadmap-icon.svg"
                alt="Roadmap"
                class="w-5 h-5 mr-3"
              />
              <span class="sidebar-text">Roadmap</span>
            </a>
            <a
              href="#view=blog"
              class="flex items-center hover:bg-gray-800 px-4 py-2 rounded"
            >
              <img
                src="assets/svg/blog-icon.svg"
                alt="Blog"
                class="w-5 h-5 mr-3"
              />
              <span class="sidebar-text">Blog</span>
            </a>
            <a
              href="https://primal.net/p/npub13yarr7j6vjqjjkahd63dmr27curypehx45ucue286ac7sft27y0srnpmpe"
              target="_blank"
              rel="noopener noreferrer"
              class="flex items-center hover:bg-gray-800 px-4 py-2 rounded"
            >
              <img
                src="assets/svg/nostr-icon.svg"
                alt="Nostr"
                class="w-5 h-5 mr-3"
              />
              <span class="sidebar-text">Nostr</span>
            </a>
            <a
              href="https://github.com/PR0M3TH3AN/bitvid"
              target="_blank"
              rel="noopener noreferrer"
              class="flex items-center hover:bg-gray-800 px-4 py-2 rounded"
            >
              <img
                src="assets/svg/github-icon.svg"
                alt="GitHub"
                class="w-5 h-5 mr-3"
              />
              <span class="sidebar-text">GitHub</span>
            </a>
            <a
              href="torrent/beacon.html"
              target="_blank"
              rel="noopener noreferrer"
              class="flex items-center hover:bg-gray-800 px-4 py-2 rounded"
            >
              <img
                src="assets/svg/beacon-icon.svg"
                alt="βeacon"
                class="w-5 h-5 mr-3"
              />
              <span class="sidebar-text">βeacon</span>
            </a>
            <a
              href="https://beta.bitvid.network/"
              target="_blank"
              rel="noopener noreferrer"
              class="flex items-center hover:bg-gray-800 px-4 py-2 rounded"
            >
              <img
                src="assets/svg/beta-icon.svg"
                alt="Beta"
                class="w-5 h-5 mr-3"
              />
              <span class="sidebar-text">Beta</span>
            </a>
            <a
              href="#view=links"
              class="flex items-center hover:bg-gray-800 px-4 py-2 rounded"
            >
              <img
                src="assets/svg/links-icon.svg"
                alt="Links"
                class="w-5 h-5 mr-3"
              />
              <span class="sidebar-text">Links</span>
            </a>
            <a
              href="#view=ipns"
              class="flex items-center hover:bg-gray-800 px-4 py-2 rounded"
            >
              <img
                src="assets/svg/ipns-icon.svg"
                alt="IPNS"
                class="w-5 h-5 mr-3"
              />
              <span class="sidebar-text">IPNS</span>
            </a>
            <a
              href="https://bitvid.network/"
              target="_blank"
              rel="noopener noreferrer"
              class="flex items-center hover:bg-gray-800 px-4 py-2 rounded"
            >
              <img src="assets/svg/dns-icon.svg" alt="DNS" class="w-5 h-5 mr-3" />
              <span class="sidebar-text">DNS</span>
            </a>
          </nav>
        </div>
=======
            <span class="sidebar-text">IPNS</span>
          </a>
          <a
            href="https://bitvid.network/"
            target="_blank"
            rel="noopener noreferrer"
            class="flex items-center hover:bg-gray-800 px-4 py-2 rounded"
          >
            <img src="assets/svg/dns-icon.svg" alt="DNS" class="w-5 h-5 mr-3" />
            <span class="sidebar-text">DNS</span>
          </a>
            </nav>
          </div>
        </div>
        <button
          id="sidebarResourceToggle"
          class="sidebar-dropup-trigger"
          type="button"
          aria-expanded="false"
          aria-controls="sidebarResourceLinks"
        >
          <span class="sidebar-dropup-trigger__content">
            <img
              src="assets/svg/video-settings-gear.svg"
              alt="Open resources menu"
              class="w-5 h-5"
            />
            <span class="ml-3 text-sm font-semibold tracking-wide">Resources</span>
          </span>
          <svg
            id="sidebarResourceArrow"
            class="w-4 h-4 ml-3 transition-transform duration-300"
            xmlns="http://www.w3.org/2000/svg"
            fill="none"
            viewBox="0 0 24 24"
            stroke="currentColor"
          >
            <path
              stroke-linecap="round"
              stroke-linejoin="round"
              stroke-width="2"
              d="M5 15l7-7 7 7"
            />
          </svg>
        </button>
>>>>>>> ac077753
      </div>
    </div>
  </div>

  <script>
    (function () {
<<<<<<< HEAD
      var btn = document.getElementById("footerDropdownButton");
      var footerLinks = document.getElementById("footerLinksContainer");
      if (btn && footerLinks) {
        btn.addEventListener("click", function () {
          footerLinks.classList.toggle("hidden");
          var isHidden = footerLinks.classList.contains("hidden");
          btn.setAttribute("aria-expanded", String(!isHidden));
          var icon = document.getElementById("footerDropdownIcon");
          var textSpan = document.getElementById("footerDropdownText");
          if (textSpan) {
            textSpan.textContent = isHidden ? "More" : "Less";
          }
          if (icon) {
            icon.classList.toggle("rotate-180", !isHidden);
=======
      var toggleButton = document.getElementById("sidebarResourceToggle");
      var dropupPanel = document.getElementById("sidebarResourceLinks");
      var arrowIcon = document.getElementById("sidebarResourceArrow");
      if (toggleButton && dropupPanel) {
        var focusableItems = dropupPanel.querySelectorAll("a, button, [tabindex]");
        var setFocusableState = function (shouldDisable) {
          focusableItems.forEach(function (el) {
            if (shouldDisable) {
              el.setAttribute("tabindex", "-1");
            } else if (el.hasAttribute("data-original-tabindex")) {
              el.setAttribute("tabindex", el.getAttribute("data-original-tabindex"));
            } else {
              el.removeAttribute("tabindex");
            }
          });
        };

        focusableItems.forEach(function (el) {
          if (el.hasAttribute("tabindex")) {
            el.setAttribute("data-original-tabindex", el.getAttribute("tabindex"));
          }
        });

        setFocusableState(true);

        toggleButton.addEventListener("click", function () {
          var isExpanded = toggleButton.getAttribute("aria-expanded") === "true";
          toggleButton.setAttribute("aria-expanded", String(!isExpanded));
          dropupPanel.setAttribute("aria-hidden", String(isExpanded));
          dropupPanel.classList.toggle("sidebar-dropup-panel--expanded", !isExpanded);
          dropupPanel.classList.toggle("sidebar-dropup-panel--collapsed", isExpanded);
          setFocusableState(isExpanded);
          if (arrowIcon) {
            arrowIcon.classList.toggle("rotate-180", !isExpanded);
>>>>>>> ac077753
          }
        });
      }
    })();
  </script>
</aside><|MERGE_RESOLUTION|>--- conflicted
+++ resolved
@@ -45,7 +45,6 @@
       </div>
     </div>
 
-<<<<<<< HEAD
     <!-- Footer Links Toggle -->
     <div class="md:mt-auto">
       <div class="p-4">
@@ -64,139 +63,6 @@
             fill="none"
             viewBox="0 0 24 24"
             stroke="currentColor"
-=======
-    <!-- Footer Links Container -->
-    <div class="md:mt-auto px-4 pb-6">
-      <div class="sidebar-dropup">
-        <div
-          id="sidebarResourceLinks"
-          class="sidebar-dropup-panel sidebar-dropup-panel--collapsed"
-          aria-hidden="true"
-        >
-          <div class="sidebar-dropup-panel__inner">
-            <nav class="space-y-2 text-sm opacity-70">
-          <a
-            href="#view=about"
-            class="flex items-center hover:bg-gray-800 px-4 py-2 rounded"
-          >
-            <img
-              src="assets/svg/about-icon.svg"
-              alt="About"
-              class="w-5 h-5 mr-3"
-            />
-            <span class="sidebar-text">About</span>
-          </a>
-          <a
-            href="#view=community-guidelines"
-            class="flex items-center hover:bg-gray-800 px-4 py-2 rounded"
-          >
-            <img
-              src="assets/svg/guidelines-icon.svg"
-              alt="Guidelines"
-              class="w-5 h-5 mr-3"
-            />
-            <span class="sidebar-text">Guidelines</span>
-          </a>
-          <a
-            href="#view=getting-started"
-            class="flex items-center hover:bg-gray-800 px-4 py-2 rounded"
-          >
-            <img
-              src="assets/svg/getting-started-icon.svg"
-              alt="Getting Started"
-              class="w-5 h-5 mr-3"
-            />
-            <span class="sidebar-text">Getting Started</span>
-          </a>
-          <a
-            href="#view=roadmap"
-            class="flex items-center hover:bg-gray-800 px-4 py-2 rounded"
-          >
-            <img
-              src="assets/svg/roadmap-icon.svg"
-              alt="Roadmap"
-              class="w-5 h-5 mr-3"
-            />
-            <span class="sidebar-text">Roadmap</span>
-          </a>
-          <a
-            href="#view=blog"
-            class="flex items-center hover:bg-gray-800 px-4 py-2 rounded"
-          >
-            <img
-              src="assets/svg/blog-icon.svg"
-              alt="Blog"
-              class="w-5 h-5 mr-3"
-            />
-            <span class="sidebar-text">Blog</span>
-          </a>
-          <a
-            href="https://primal.net/p/npub13yarr7j6vjqjjkahd63dmr27curypehx45ucue286ac7sft27y0srnpmpe"
-            target="_blank"
-            rel="noopener noreferrer"
-            class="flex items-center hover:bg-gray-800 px-4 py-2 rounded"
-          >
-            <img
-              src="assets/svg/nostr-icon.svg"
-              alt="Nostr"
-              class="w-5 h-5 mr-3"
-            />
-            <span class="sidebar-text">Nostr</span>
-          </a>
-          <a
-            href="https://github.com/PR0M3TH3AN/bitvid"
-            target="_blank"
-            rel="noopener noreferrer"
-            class="flex items-center hover:bg-gray-800 px-4 py-2 rounded"
-          >
-            <img
-              src="assets/svg/github-icon.svg"
-              alt="GitHub"
-              class="w-5 h-5 mr-3"
-            />
-            <span class="sidebar-text">GitHub</span>
-          </a>
-          <a
-            href="torrent/beacon.html"
-            target="_blank"
-            rel="noopener noreferrer"
-            class="flex items-center hover:bg-gray-800 px-4 py-2 rounded"
-          >
-            <img
-              src="assets/svg/beacon-icon.svg"
-              alt="βeacon"
-              class="w-5 h-5 mr-3"
-            />
-            <span class="sidebar-text">βeacon</span>
-          </a>
-          <a
-            href="https://beta.bitvid.network/"
-            target="_blank"
-            rel="noopener noreferrer"
-            class="flex items-center hover:bg-gray-800 px-4 py-2 rounded"
-          >
-            <img
-              src="assets/svg/beta-icon.svg"
-              alt="Beta"
-              class="w-5 h-5 mr-3"
-            />
-            <span class="sidebar-text">Beta</span>
-          </a>
-          <a
-            href="#view=links"
-            class="flex items-center hover:bg-gray-800 px-4 py-2 rounded"
-          >
-            <img
-              src="assets/svg/links-icon.svg"
-              alt="Links"
-              class="w-5 h-5 mr-3"
-            />
-            <span class="sidebar-text">Links</span>
-          </a>
-          <a
-            href="#view=ipns"
-            class="flex items-center hover:bg-gray-800 px-4 py-2 rounded"
->>>>>>> ac077753
           >
             <path
               stroke-linecap="round"
@@ -204,7 +70,7 @@
               stroke-width="2"
               d="M19 9l-7 7-7-7"
             />
-<<<<<<< HEAD
+
           </svg>
           <span id="footerDropdownText">More</span>
         </button>
@@ -355,60 +221,12 @@
             </a>
           </nav>
         </div>
-=======
-            <span class="sidebar-text">IPNS</span>
-          </a>
-          <a
-            href="https://bitvid.network/"
-            target="_blank"
-            rel="noopener noreferrer"
-            class="flex items-center hover:bg-gray-800 px-4 py-2 rounded"
-          >
-            <img src="assets/svg/dns-icon.svg" alt="DNS" class="w-5 h-5 mr-3" />
-            <span class="sidebar-text">DNS</span>
-          </a>
-            </nav>
-          </div>
-        </div>
-        <button
-          id="sidebarResourceToggle"
-          class="sidebar-dropup-trigger"
-          type="button"
-          aria-expanded="false"
-          aria-controls="sidebarResourceLinks"
-        >
-          <span class="sidebar-dropup-trigger__content">
-            <img
-              src="assets/svg/video-settings-gear.svg"
-              alt="Open resources menu"
-              class="w-5 h-5"
-            />
-            <span class="ml-3 text-sm font-semibold tracking-wide">Resources</span>
-          </span>
-          <svg
-            id="sidebarResourceArrow"
-            class="w-4 h-4 ml-3 transition-transform duration-300"
-            xmlns="http://www.w3.org/2000/svg"
-            fill="none"
-            viewBox="0 0 24 24"
-            stroke="currentColor"
-          >
-            <path
-              stroke-linecap="round"
-              stroke-linejoin="round"
-              stroke-width="2"
-              d="M5 15l7-7 7 7"
-            />
-          </svg>
-        </button>
->>>>>>> ac077753
       </div>
     </div>
   </div>
 
   <script>
     (function () {
-<<<<<<< HEAD
       var btn = document.getElementById("footerDropdownButton");
       var footerLinks = document.getElementById("footerLinksContainer");
       if (btn && footerLinks) {
@@ -423,42 +241,6 @@
           }
           if (icon) {
             icon.classList.toggle("rotate-180", !isHidden);
-=======
-      var toggleButton = document.getElementById("sidebarResourceToggle");
-      var dropupPanel = document.getElementById("sidebarResourceLinks");
-      var arrowIcon = document.getElementById("sidebarResourceArrow");
-      if (toggleButton && dropupPanel) {
-        var focusableItems = dropupPanel.querySelectorAll("a, button, [tabindex]");
-        var setFocusableState = function (shouldDisable) {
-          focusableItems.forEach(function (el) {
-            if (shouldDisable) {
-              el.setAttribute("tabindex", "-1");
-            } else if (el.hasAttribute("data-original-tabindex")) {
-              el.setAttribute("tabindex", el.getAttribute("data-original-tabindex"));
-            } else {
-              el.removeAttribute("tabindex");
-            }
-          });
-        };
-
-        focusableItems.forEach(function (el) {
-          if (el.hasAttribute("tabindex")) {
-            el.setAttribute("data-original-tabindex", el.getAttribute("tabindex"));
-          }
-        });
-
-        setFocusableState(true);
-
-        toggleButton.addEventListener("click", function () {
-          var isExpanded = toggleButton.getAttribute("aria-expanded") === "true";
-          toggleButton.setAttribute("aria-expanded", String(!isExpanded));
-          dropupPanel.setAttribute("aria-hidden", String(isExpanded));
-          dropupPanel.classList.toggle("sidebar-dropup-panel--expanded", !isExpanded);
-          dropupPanel.classList.toggle("sidebar-dropup-panel--collapsed", isExpanded);
-          setFocusableState(isExpanded);
-          if (arrowIcon) {
-            arrowIcon.classList.toggle("rotate-180", !isExpanded);
->>>>>>> ac077753
           }
         });
       }
