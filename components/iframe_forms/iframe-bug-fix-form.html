--- conflicted
+++ resolved
@@ -4,11 +4,9 @@
     <meta charset="utf-8" />
     <title>bitvid Bug Report Form</title>
     <!-- Link to your main stylesheet -->
-<<<<<<< HEAD
+
     <link rel="stylesheet" href="../../css/style.css?v=2024.10.24" />
-=======
-    <link rel="stylesheet" href="../../css/style.css?v=2024.10.23" />
->>>>>>> 9834fc7d
+
     <style>
       /* Override for form page to match modal field styling */
 
