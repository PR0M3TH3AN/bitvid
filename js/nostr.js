// js/nostr.js

import {
  isDevMode,
  VIEW_COUNT_DEDUPE_WINDOW_SECONDS,
  VIEW_COUNT_BACKFILL_MAX_DAYS,
  WATCH_HISTORY_KIND,
  WATCH_HISTORY_LIST_IDENTIFIER,
  WATCH_HISTORY_LEGACY_LIST_IDENTIFIERS,
  WATCH_HISTORY_MAX_ITEMS,
  WATCH_HISTORY_BATCH_RESOLVE,
  WATCH_HISTORY_BATCH_PAGE_SIZE,
  WATCH_HISTORY_PAYLOAD_MAX_BYTES,
  WATCH_HISTORY_FETCH_EVENT_LIMIT,
  WATCH_HISTORY_CACHE_TTL_MS,
} from "./config.js";
import {
  ACCEPT_LEGACY_V1,
  FEATURE_PUBLISH_NIP71,
  VIEW_FILTER_INCLUDE_LEGACY_VIDEO,
} from "./constants.js";
import { accessControl } from "./accessControl.js";
// 🔧 merged conflicting changes from codex/update-video-publishing-and-parsing-logic vs unstable
import { deriveTitleFromEvent, magnetFromText } from "./videoEventUtils.js";
import { extractMagnetHints } from "./magnet.js";
import {
  buildVideoPostEvent,
  buildVideoMirrorEvent,
  buildViewEvent,
  buildWatchHistoryIndexEvent,
  buildWatchHistoryChunkEvent,
  getNostrEventSchema,
  NOTE_TYPES,
} from "./nostrEventSchemas.js";
import {
  publishEventToRelay,
  publishEventToRelays,
  assertAnyRelayAccepted,
} from "./nostrPublish.js";
import { nostrToolsReady } from "./nostrToolsBootstrap.js";

/**
 * The default relay set BitVid bootstraps with before loading a user's
 * preferences.
 */
export const DEFAULT_RELAY_URLS = Object.freeze([
  "wss://relay.damus.io",
  "wss://nos.lol",
  "wss://relay.snort.social",
  "wss://relay.primal.net",
  "wss://relay.nostr.band",
]);

const RELAY_URLS = Array.from(DEFAULT_RELAY_URLS);

const EVENTS_CACHE_STORAGE_KEY = "bitvid:eventsCache:v1";
const LEGACY_EVENTS_STORAGE_KEY = "bitvidEvents";
const EVENTS_CACHE_TTL_MS = 10 * 60 * 1000; // 10 minutes
const NIP07_LOGIN_TIMEOUT_MS = 15_000; // 15 seconds
const NIP07_LOGIN_TIMEOUT_ERROR_MESSAGE =
  "Timed out waiting for the NIP-07 extension. Check the extension prompt and try again.";
const SESSION_ACTOR_STORAGE_KEY = "bitvid:sessionActor:v1";
const VIEW_EVENT_GUARD_PREFIX = "bitvid:viewed";

const WATCH_HISTORY_STORAGE_KEY = "bitvid:watch-history:v2";
const WATCH_HISTORY_STORAGE_VERSION = 2;
const WATCH_HISTORY_REPUBLISH_BASE_DELAY_MS = 2000;
const WATCH_HISTORY_REPUBLISH_MAX_DELAY_MS = 5 * 60 * 1000;
const WATCH_HISTORY_REPUBLISH_MAX_ATTEMPTS = 8;
const WATCH_HISTORY_REPUBLISH_JITTER = 0.25;

const viewEventPublishMemory = new Map();

const VIEW_EVENT_SCHEMA = getNostrEventSchema(NOTE_TYPES.VIEW_EVENT);
const VIEW_EVENT_KIND = Number.isFinite(VIEW_EVENT_SCHEMA?.kind)
  ? VIEW_EVENT_SCHEMA.kind
  : 30079;

const globalScope =
  typeof window !== "undefined"
    ? window
    : typeof globalThis !== "undefined"
    ? globalThis
    : null;

const nostrToolsReadySource =
  globalScope &&
  globalScope.nostrToolsReady &&
  typeof globalScope.nostrToolsReady.then === "function"
    ? globalScope.nostrToolsReady
    : nostrToolsReady;

function normalizeToolkitCandidate(candidate) {
  if (
    candidate &&
    typeof candidate === "object" &&
    candidate.ok !== false &&
    typeof candidate.then !== "function"
  ) {
    return candidate;
  }
  return null;
}

function readToolkitFromScope(scope = globalScope) {
  if (!scope || typeof scope !== "object") {
    return null;
  }

  const candidates = [];

  const canonical = scope.__BITVID_CANONICAL_NOSTR_TOOLS__;
  if (canonical) {
    candidates.push(canonical);
  }

  const direct = scope.NostrTools;
  if (direct) {
    candidates.push(direct);
  }

  const nestedWindow =
    scope.window && scope.window !== scope && typeof scope.window === "object"
      ? scope.window
      : null;
  if (nestedWindow) {
    if (nestedWindow.__BITVID_CANONICAL_NOSTR_TOOLS__) {
      candidates.push(nestedWindow.__BITVID_CANONICAL_NOSTR_TOOLS__);
    }
    if (nestedWindow.NostrTools) {
      candidates.push(nestedWindow.NostrTools);
    }
  }

  for (const candidate of candidates) {
    const normalized = normalizeToolkitCandidate(candidate);
    if (normalized) {
      return normalized;
    }
  }

  return null;
}

const __nostrToolsBootstrapResult = await (async () => {
  try {
    const result = await nostrToolsReadySource;
    if (result && typeof result === "object" && result.ok === false) {
      return {
        toolkit: normalizeToolkitCandidate(readToolkitFromScope()),
        failure: result,
      };
    }

    const normalized = normalizeToolkitCandidate(result);
    if (normalized) {
      return { toolkit: normalized, failure: null };
    }

    return {
      toolkit: normalizeToolkitCandidate(readToolkitFromScope()),
      failure: null,
    };
  } catch (error) {
    return {
      toolkit: normalizeToolkitCandidate(readToolkitFromScope()),
      failure: error,
    };
  }
})();

let cachedNostrTools = __nostrToolsBootstrapResult.toolkit || null;
const nostrToolsBootstrapFailure = __nostrToolsBootstrapResult.failure || null;

if (!cachedNostrTools && nostrToolsBootstrapFailure && isDevMode) {
  console.warn(
    "[nostr] nostr-tools helpers unavailable after bootstrap.",
    nostrToolsBootstrapFailure
  );
}

function rememberNostrTools(candidate) {
  const normalized = normalizeToolkitCandidate(candidate);
  if (normalized) {
    cachedNostrTools = normalized;
  }
}

function getCachedNostrTools() {
  const fallback = readToolkitFromScope();
  if (cachedNostrTools && fallback && fallback !== cachedNostrTools) {
    rememberNostrTools(fallback);
  } else if (!cachedNostrTools && fallback) {
    rememberNostrTools(fallback);
  }
  return cachedNostrTools || fallback || null;
}

async function ensureNostrTools() {
  if (cachedNostrTools) {
    return cachedNostrTools;
  }

  try {
    const result = await nostrToolsReadySource;
    rememberNostrTools(result);
  } catch (error) {
    if (isDevMode) {
      console.warn("[nostr] Failed to resolve nostr-tools helpers.", error);
    }
  }

  if (!cachedNostrTools) {
    rememberNostrTools(readToolkitFromScope());
  }

  return cachedNostrTools || null;
}

function isSimplePoolConstructor(candidate) {
  if (typeof candidate !== "function") {
    return false;
  }

  const prototype = candidate.prototype;
  if (!prototype || typeof prototype !== "object") {
    return false;
  }

  return typeof prototype.sub === "function" && typeof prototype.close === "function";
}

function unwrapSimplePool(candidate) {
  if (!candidate) {
    return null;
  }

  if (isSimplePoolConstructor(candidate)) {
    return candidate;
  }

  if (typeof candidate === "object") {
    if (isSimplePoolConstructor(candidate.SimplePool)) {
      return candidate.SimplePool;
    }
    if (isSimplePoolConstructor(candidate.default)) {
      return candidate.default;
    }
  }

  return null;
}

function resolveSimplePoolConstructor(tools, scope = globalScope) {
  const candidates = [
    tools?.SimplePool,
    tools?.pool?.SimplePool,
    tools?.pool,
    tools?.SimplePool?.SimplePool,
    tools?.SimplePool?.default,
    tools?.pool?.default,
    tools?.default?.SimplePool,
    tools?.default?.pool?.SimplePool,
    tools?.default?.pool,
  ];

  if (scope && typeof scope === "object") {
    candidates.push(scope?.SimplePool);
    candidates.push(scope?.pool?.SimplePool);
    candidates.push(scope?.pool);
    const scopedTools =
      scope?.NostrTools && scope.NostrTools !== tools ? scope.NostrTools : null;
    if (scopedTools) {
      candidates.push(scopedTools.SimplePool);
      candidates.push(scopedTools.pool?.SimplePool);
      candidates.push(scopedTools.pool);
    }
  }

  for (const candidate of candidates) {
    const resolved = unwrapSimplePool(candidate);
    if (resolved) {
      return resolved;
    }
  }

  return null;
}

let ingestLocalViewEventRef = null;

async function loadIngestLocalViewEvent() {
  if (typeof ingestLocalViewEventRef === "function") {
    return ingestLocalViewEventRef;
  }
  try {
    const module = await import("./viewCounter.js");
    if (typeof module?.ingestLocalViewEvent === "function") {
      ingestLocalViewEventRef = module.ingestLocalViewEvent;
      return ingestLocalViewEventRef;
    }
  } catch (error) {
    if (isDevMode) {
      console.warn(
        "[nostr] Failed to load view counter ingest helper:",
        error
      );
    }
  }
  return null;
}

// To limit error spam
let errorLogCount = 0;
const MAX_ERROR_LOGS = 100;
function logErrorOnce(message, eventContent = null) {
  if (errorLogCount < MAX_ERROR_LOGS) {
    console.error(message);
    if (eventContent) {
      console.log(`Event Content: ${eventContent}`);
    }
    errorLogCount++;
  }
  if (errorLogCount === MAX_ERROR_LOGS) {
    console.error(
      "Maximum error log limit reached. Further errors will be suppressed."
    );
  }
}

function withNip07Timeout(operation) {
  let timeoutId;
  const timeoutPromise = new Promise((_, reject) => {
    timeoutId = setTimeout(() => {
      reject(new Error(NIP07_LOGIN_TIMEOUT_ERROR_MESSAGE));
    }, NIP07_LOGIN_TIMEOUT_MS);
  });

  let operationResult;
  try {
    operationResult = operation();
  } catch (err) {
    if (timeoutId) {
      clearTimeout(timeoutId);
    }
    throw err;
  }

  const operationPromise = Promise.resolve(operationResult);

  return Promise.race([operationPromise, timeoutPromise]).finally(() => {
    if (timeoutId) {
      clearTimeout(timeoutId);
    }
  });
}

function withRequestTimeout(promise, timeoutMs, onTimeout, message = "Request timed out") {
  const resolvedTimeout = Number(timeoutMs);
  const effectiveTimeout =
    Number.isFinite(resolvedTimeout) && resolvedTimeout > 0
      ? Math.floor(resolvedTimeout)
      : 4000;

  let timeoutId = null;
  let settled = false;

  return new Promise((resolve, reject) => {
    timeoutId = setTimeout(() => {
      if (settled) {
        return;
      }
      settled = true;
      if (typeof onTimeout === "function") {
        try {
          onTimeout();
        } catch (cleanupError) {
          if (isDevMode) {
            console.warn("[nostr] COUNT timeout cleanup failed:", cleanupError);
          }
        }
      }
      reject(new Error(message));
    }, effectiveTimeout);

    Promise.resolve(promise)
      .then((value) => {
        if (settled) {
          return;
        }
        settled = true;
        if (timeoutId) {
          clearTimeout(timeoutId);
        }
        resolve(value);
      })
      .catch((error) => {
        if (settled) {
          return;
        }
        settled = true;
        if (timeoutId) {
          clearTimeout(timeoutId);
        }
        reject(error);
      });
  });
}

function stringFromInput(value) {
  if (value === null || value === undefined) {
    return "";
  }
  if (typeof value === "string") {
    return value.trim();
  }
  if (typeof value === "number") {
    return Number.isFinite(value) ? String(value) : "";
  }
  return String(value).trim();
}

function normalizeUnixSeconds(value) {
  if (value === null || value === undefined || value === "") {
    return "";
  }
  if (typeof value === "number" && Number.isFinite(value)) {
    const normalized = value > 1e12 ? value / 1000 : value;
    return String(Math.floor(normalized));
  }
  if (typeof value === "string") {
    const trimmed = value.trim();
    if (!trimmed) {
      return "";
    }
    const numeric = Number(trimmed);
    if (Number.isFinite(numeric)) {
      const normalized = numeric > 1e12 ? numeric / 1000 : numeric;
      return String(Math.floor(normalized));
    }
    const parsed = Date.parse(trimmed);
    if (!Number.isNaN(parsed)) {
      return String(Math.floor(parsed / 1000));
    }
  }
  return "";
}

function normalizeDurationSeconds(value) {
  if (value === null || value === undefined || value === "") {
    return "";
  }
  if (typeof value === "number" && Number.isFinite(value)) {
    return String(Math.max(0, Math.floor(value)));
  }
  if (typeof value === "string") {
    const trimmed = value.trim();
    if (!trimmed) {
      return "";
    }
    const numeric = Number(trimmed);
    if (Number.isFinite(numeric)) {
      return String(Math.max(0, Math.floor(numeric)));
    }
  }
  return "";
}

function normalizeNip71Kind(value) {
  const numeric =
    typeof value === "string"
      ? Number(value.trim())
      : typeof value === "number"
        ? value
        : Number.NaN;
  if (numeric === 22) {
    return 22;
  }
  return 21;
}

function trimTrailingEmpty(values) {
  const trimmed = [...values];
  while (trimmed.length && !trimmed[trimmed.length - 1]) {
    trimmed.pop();
  }
  return trimmed;
}

function buildImetaTags(variants) {
  if (!Array.isArray(variants)) {
    return [];
  }
  const tags = [];
  for (const variant of variants) {
    if (!variant || typeof variant !== "object") {
      continue;
    }
    const entries = ["imeta"];
    const dim = stringFromInput(variant.dim);
    if (dim) {
      entries.push(`dim ${dim}`);
    }
    const url = stringFromInput(variant.url);
    if (url) {
      entries.push(`url ${url}`);
    }
    const x = stringFromInput(variant.x);
    if (x) {
      entries.push(`x ${x}`);
    }
    const mime = stringFromInput(variant.m);
    if (mime) {
      entries.push(`m ${mime}`);
    }
    if (Array.isArray(variant.image)) {
      variant.image
        .map(stringFromInput)
        .filter(Boolean)
        .forEach((imageUrl) => {
          entries.push(`image ${imageUrl}`);
        });
    }
    if (Array.isArray(variant.fallback)) {
      variant.fallback
        .map(stringFromInput)
        .filter(Boolean)
        .forEach((fallbackUrl) => {
          entries.push(`fallback ${fallbackUrl}`);
        });
    }
    if (Array.isArray(variant.service)) {
      variant.service
        .map(stringFromInput)
        .filter(Boolean)
        .forEach((service) => {
          entries.push(`service ${service}`);
        });
    }
    if (entries.length > 1) {
      tags.push(entries);
    }
  }
  return tags;
}

function buildTextTrackTag(track) {
  if (!track || typeof track !== "object") {
    return null;
  }
  const url = stringFromInput(track.url);
  const type = stringFromInput(track.type);
  const language = stringFromInput(track.language);
  if (!url && !type && !language) {
    return null;
  }
  const values = trimTrailingEmpty([url, type, language]);
  return ["text-track", ...values];
}

function buildSegmentTag(segment) {
  if (!segment || typeof segment !== "object") {
    return null;
  }
  const start = stringFromInput(segment.start);
  const end = stringFromInput(segment.end);
  const title = stringFromInput(segment.title);
  const thumbnail = stringFromInput(segment.thumbnail);
  if (!start && !end && !title && !thumbnail) {
    return null;
  }
  const values = trimTrailingEmpty([start, end, title, thumbnail]);
  return ["segment", ...values];
}

function buildParticipantTag(participant) {
  if (!participant || typeof participant !== "object") {
    return null;
  }
  const pubkey = stringFromInput(participant.pubkey);
  if (!pubkey) {
    return null;
  }
  const relay = stringFromInput(participant.relay);
  const values = ["p", pubkey];
  if (relay) {
    values.push(relay);
  }
  return values;
}

function extractVideoPublishPayload(rawPayload) {
  let videoData = rawPayload;
  let nip71Metadata = null;

  if (rawPayload && typeof rawPayload === "object") {
    if (rawPayload.nip71 && typeof rawPayload.nip71 === "object") {
      nip71Metadata = rawPayload.nip71;
    }
    if (
      rawPayload.legacyFormData &&
      typeof rawPayload.legacyFormData === "object"
    ) {
      videoData = rawPayload.legacyFormData;
    } else if (
      Object.prototype.hasOwnProperty.call(rawPayload, "legacyFormData")
    ) {
      videoData = rawPayload.legacyFormData || {};
    }
  }

  if (!videoData || typeof videoData !== "object") {
    videoData = {};
  }

  return { videoData, nip71Metadata };
}

export function buildNip71VideoEvent({
  metadata,
  pubkey = "",
  title,
  summaryFallback = "",
  createdAt = Math.floor(Date.now() / 1000),
} = {}) {
  if (!metadata || typeof metadata !== "object") {
    return null;
  }

  const normalizedTitle = stringFromInput(title);
  if (!normalizedTitle) {
    return null;
  }

  const summaryCandidates = [
    stringFromInput(metadata.summary),
    stringFromInput(summaryFallback),
    normalizedTitle,
  ];
  const summary = summaryCandidates.find((value) => Boolean(value)) || "";

  const tags = [];
  tags.push(["title", normalizedTitle]);

  const publishedAt = normalizeUnixSeconds(metadata.publishedAt);
  if (publishedAt) {
    tags.push(["published_at", publishedAt]);
  }

  const alt = stringFromInput(metadata.alt);
  if (alt) {
    tags.push(["alt", alt]);
  }

  const imetaTags = buildImetaTags(metadata.imeta);
  if (imetaTags.length) {
    tags.push(...imetaTags);
  }

  const duration = normalizeDurationSeconds(metadata.duration);
  if (duration) {
    tags.push(["duration", duration]);
  }

  if (Array.isArray(metadata.textTracks)) {
    metadata.textTracks.forEach((track) => {
      const tag = buildTextTrackTag(track);
      if (tag) {
        tags.push(tag);
      }
    });
  }

  const contentWarning = stringFromInput(metadata.contentWarning);
  if (contentWarning) {
    tags.push(["content-warning", contentWarning]);
  }

  if (Array.isArray(metadata.segments)) {
    metadata.segments.forEach((segment) => {
      const tag = buildSegmentTag(segment);
      if (tag) {
        tags.push(tag);
      }
    });
  }

  if (Array.isArray(metadata.hashtags)) {
    metadata.hashtags
      .map(stringFromInput)
      .filter(Boolean)
      .forEach((value) => {
        tags.push(["t", value]);
      });
  }

  if (Array.isArray(metadata.participants)) {
    metadata.participants.forEach((participant) => {
      const tag = buildParticipantTag(participant);
      if (tag) {
        tags.push(tag);
      }
    });
  }

  if (Array.isArray(metadata.references)) {
    metadata.references
      .map(stringFromInput)
      .filter(Boolean)
      .forEach((url) => {
        tags.push(["r", url]);
      });
  }

  if (!tags.length) {
    return null;
  }

  const normalizedPubkey = stringFromInput(pubkey);
  const timestamp = Number.isFinite(createdAt)
    ? Math.floor(createdAt)
    : Math.floor(Date.now() / 1000);

  return {
    kind: normalizeNip71Kind(metadata.kind),
    pubkey: normalizedPubkey,
    created_at: timestamp,
    tags,
    content: summary,
  };
}

function sanitizeRelayList(list) {
  const seen = new Set();
  const sanitized = [];
  if (!Array.isArray(list)) {
    return sanitized;
  }

  list.forEach((value) => {
    if (typeof value !== "string") {
      return;
    }
    const trimmed = value.trim();
    if (!trimmed) {
      return;
    }
    if (!/^wss?:\/\//i.test(trimmed)) {
      return;
    }
    const normalized = trimmed.replace(/\/+$/, "");
    if (seen.has(normalized)) {
      return;
    }
    seen.add(normalized);
    sanitized.push(normalized);
  });

  return sanitized;
}

function pointerKey(pointer) {
  if (!pointer || typeof pointer !== "object") {
    return "";
  }

  const type = pointer.type === "a" ? "a" : "e";
  const value =
    typeof pointer.value === "string" ? pointer.value.trim().toLowerCase() : "";

  if (!value) {
    return "";
  }

  return `${type}:${value}`;
}

function clonePointerItem(pointer) {
  if (!pointer || typeof pointer !== "object") {
    return null;
  }

  const type = pointer.type === "a" ? "a" : "e";
  const value = typeof pointer.value === "string" ? pointer.value.trim() : "";
  if (!value) {
    return null;
  }

  const relay =
    typeof pointer.relay === "string" && pointer.relay.trim()
      ? pointer.relay.trim()
      : null;
  const watchedAtRaw = Number.isFinite(pointer.watchedAt)
    ? pointer.watchedAt
    : null;
  const watchedAt =
    watchedAtRaw !== null ? Math.max(0, Math.floor(watchedAtRaw)) : null;

  const cloned = { type, value, relay };
  if (watchedAt !== null) {
    cloned.watchedAt = watchedAt;
  }

  if (pointer.session === true) {
    cloned.session = true;
  }

  return cloned;
}

function normalizePointerTag(tag) {
  if (!Array.isArray(tag) || tag.length < 2) {
    return null;
  }

  const type = tag[0] === "a" ? "a" : tag[0] === "e" ? "e" : "";
  if (!type) {
    return null;
  }

  const value = typeof tag[1] === "string" ? tag[1].trim() : "";
  if (!value) {
    return null;
  }

  const relay =
    tag.length > 2 && typeof tag[2] === "string" && tag[2].trim()
      ? tag[2].trim()
      : null;

  return { type, value, relay };
}

function normalizePointerInput(pointer) {
  if (!pointer) {
    return null;
  }

  if (Array.isArray(pointer)) {
    return normalizePointerTag(pointer);
  }

  if (typeof pointer === "object") {
    if (typeof pointer.type === "string" && typeof pointer.value === "string") {
      return clonePointerItem(pointer);
    }

    if (Array.isArray(pointer.tag)) {
      return normalizePointerTag(pointer.tag);
    }
  }

  if (typeof pointer !== "string") {
    return null;
  }

  const trimmed = pointer.trim();
  if (!trimmed) {
    return null;
  }

  if (trimmed.startsWith("naddr") || trimmed.startsWith("nevent")) {
    try {
      const decoder = getCachedNostrTools()?.nip19?.decode;
      if (typeof decoder === "function") {
        const decoded = decoder(trimmed);
        if (decoded?.type === "naddr" && decoded.data) {
          const { kind, pubkey, identifier, relays } = decoded.data;
          if (
            typeof kind === "number" &&
            typeof pubkey === "string" &&
            typeof identifier === "string"
          ) {
            const relay =
              Array.isArray(relays) && relays.length && typeof relays[0] === "string"
                ? relays[0]
                : null;
            return {
              type: "a",
              value: `${kind}:${pubkey}:${identifier}`,
              relay,
            };
          }
        }
        if (decoded?.type === "nevent" && decoded.data) {
          const { id, relays } = decoded.data;
          if (typeof id === "string" && id.trim()) {
            const relay =
              Array.isArray(relays) && relays.length && typeof relays[0] === "string"
                ? relays[0]
                : null;
            return {
              type: "e",
              value: id.trim(),
              relay,
            };
          }
        }
      }
    } catch (err) {
      if (isDevMode) {
        console.warn(`[nostr] Failed to decode pointer ${trimmed}:`, err);
      }
    }
  }

  const type = trimmed.includes(":") ? "a" : "e";
  return { type, value: trimmed, relay: null };
}

function resolveVideoViewPointer(pointer) {
  const normalized = normalizePointerInput(pointer);
  if (!normalized || typeof normalized.value !== "string") {
    throw new Error("Invalid video pointer supplied for view lookup.");
  }

  const value = normalized.value.trim();
  if (!value) {
    throw new Error("Invalid video pointer supplied for view lookup.");
  }

  const type = normalized.type === "a" ? "a" : "e";
  const descriptor = { type, value };

  if (typeof normalized.relay === "string" && normalized.relay.trim()) {
    descriptor.relay = normalized.relay.trim();
  }

  return descriptor;
}

function createVideoViewEventFilters(pointer) {
  let resolved;

  if (
    pointer &&
    typeof pointer === "object" &&
    (pointer.type === "a" || pointer.type === "e") &&
    typeof pointer.value === "string"
  ) {
    const value = pointer.value.trim();
    if (!value) {
      throw new Error("Invalid video pointer supplied for view lookup.");
    }
    resolved = { type: pointer.type === "a" ? "a" : "e", value };
    if (typeof pointer.relay === "string" && pointer.relay.trim()) {
      resolved.relay = pointer.relay.trim();
    }
  } else {
    resolved = resolveVideoViewPointer(pointer);
  }

  const pointerFilter = {
    kinds: [VIEW_EVENT_KIND],
    "#t": ["view"],
  };

  if (resolved.type === "a") {
    pointerFilter["#a"] = [resolved.value];
  } else {
    pointerFilter["#e"] = [resolved.value];
  }

  const filters = [pointerFilter];

  if (VIEW_FILTER_INCLUDE_LEGACY_VIDEO) {
    filters.push({
      kinds: [VIEW_EVENT_KIND],
      "#t": ["view"],
      "#video": [resolved.value],
    });
  }

  return { pointer: resolved, filters };
}

function deriveViewEventBucketIndex(createdAtSeconds) {
  const timestamp = Number.isFinite(createdAtSeconds)
    ? Math.floor(createdAtSeconds)
    : Math.floor(Date.now() / 1000);
  const windowSize = Math.max(
    1,
    Number(VIEW_COUNT_DEDUPE_WINDOW_SECONDS) || 0
  );
  return Math.floor(timestamp / windowSize);
}

function getViewEventGuardWindowMs() {
  const windowSeconds = Math.max(
    1,
    Number(VIEW_COUNT_DEDUPE_WINDOW_SECONDS) || 0
  );
  return windowSeconds * 1000;
}

function deriveViewEventPointerScope(pointer) {
  const pointerValue =
    typeof pointer?.value === "string" ? pointer.value.trim().toLowerCase() : "";
  if (!pointerValue) {
    return "";
  }
  const pointerType = pointer?.type === "a" ? "a" : "e";
  return `${pointerType}:${pointerValue}`;
}

function generateViewEventEntropy() {
  const cryptoRef =
    (typeof globalThis !== "undefined" &&
      /** @type {Crypto | undefined} */ (globalThis.crypto)) ||
    null;

  if (cryptoRef && typeof cryptoRef.getRandomValues === "function") {
    try {
      const buffer = new Uint32Array(2);
      cryptoRef.getRandomValues(buffer);
      return Array.from(buffer, (value) =>
        value.toString(16).padStart(8, "0")
      ).join("");
    } catch (error) {
      if (isDevMode) {
        console.warn("[nostr] Failed to gather crypto entropy for view event:", error);
      }
    }
  }

  const fallbackA = Math.floor(Math.random() * 0xffffffff)
    .toString(16)
    .padStart(8, "0");
  const fallbackB = Math.floor(Math.random() * 0xffffffff)
    .toString(16)
    .padStart(8, "0");
  return `${fallbackA}${fallbackB}`;
}

function generateViewEventDedupeTag(actorPubkey, pointer, createdAtSeconds) {
  const scope = deriveViewEventPointerScope(pointer) || "unknown";
  const normalizedActor =
    typeof actorPubkey === "string" && actorPubkey.trim()
      ? actorPubkey.trim().toLowerCase()
      : "anon";
  const timestamp = Number.isFinite(createdAtSeconds)
    ? Math.max(0, Math.floor(createdAtSeconds))
    : Math.floor(Date.now() / 1000);
  const entropy = generateViewEventEntropy();
  return `${scope}:${normalizedActor}:${timestamp}:${entropy}`;
}

function hasRecentViewPublish(scope, bucketIndex) {
  if (!scope || !Number.isFinite(bucketIndex)) {
    return false;
  }

  const windowMs = getViewEventGuardWindowMs();
  const now = Date.now();
  const entry = viewEventPublishMemory.get(scope);

  if (entry) {
    const age = now - Number(entry.seenAt);
    if (!Number.isFinite(entry.seenAt) || age >= windowMs) {
      viewEventPublishMemory.delete(scope);
    } else if (Number(entry.bucket) === bucketIndex) {
      return true;
    }
  }

  if (typeof localStorage === "undefined") {
    return false;
  }

  const storageKey = `${VIEW_EVENT_GUARD_PREFIX}:${scope}`;
  let rawValue = null;
  try {
    rawValue = localStorage.getItem(storageKey);
  } catch (error) {
    if (isDevMode) {
      console.warn("[nostr] Failed to read view guard entry:", error);
    }
    return false;
  }

  if (typeof rawValue !== "string" || !rawValue) {
    return false;
  }

  const [storedBucketRaw, storedSeenRaw] = rawValue.split(":", 2);
  const storedBucket = Number(storedBucketRaw);
  const storedSeenAt = Number(storedSeenRaw);

  if (!Number.isFinite(storedBucket) || !Number.isFinite(storedSeenAt)) {
    try {
      localStorage.removeItem(storageKey);
    } catch (error) {
      if (isDevMode) {
        console.warn("[nostr] Failed to clear corrupt view guard entry:", error);
      }
    }
    return false;
  }

  if (now - storedSeenAt >= windowMs) {
    try {
      localStorage.removeItem(storageKey);
    } catch (error) {
      if (isDevMode) {
        console.warn("[nostr] Failed to remove expired view guard entry:", error);
      }
    }
    return false;
  }

  viewEventPublishMemory.set(scope, {
    bucket: storedBucket,
    seenAt: storedSeenAt,
  });

  return storedBucket === bucketIndex;
}

function rememberViewPublish(scope, bucketIndex) {
  if (!scope || !Number.isFinite(bucketIndex)) {
    return;
  }

  const now = Date.now();
  const windowMs = getViewEventGuardWindowMs();
  const entry = viewEventPublishMemory.get(scope);
  if (entry && Number.isFinite(entry.seenAt) && now - entry.seenAt >= windowMs) {
    viewEventPublishMemory.delete(scope);
  }

  viewEventPublishMemory.set(scope, {
    bucket: bucketIndex,
    seenAt: now,
  });

  if (typeof localStorage === "undefined") {
    return;
  }

  const storageKey = `${VIEW_EVENT_GUARD_PREFIX}:${scope}`;
  try {
    localStorage.setItem(storageKey, `${bucketIndex}:${now}`);
  } catch (error) {
    if (isDevMode) {
      console.warn("[nostr] Failed to persist view guard entry:", error);
    }
  }
}

function isVideoViewEvent(event, pointer) {
  if (!event || typeof event !== "object") {
    return false;
  }

  if (!Number.isFinite(event.kind) || event.kind !== VIEW_EVENT_KIND) {
    return false;
  }

  const tags = Array.isArray(event.tags) ? event.tags : [];
  let hasViewTag = false;
  let matchesPointer = false;

  const pointerValueRaw =
    typeof pointer?.value === "string" ? pointer.value.trim() : "";
  const pointerValueLower = pointerValueRaw.toLowerCase();
  const pointerType = pointer?.type === "a" ? "a" : "e";

  for (const tag of tags) {
    if (!Array.isArray(tag) || tag.length < 2) {
      continue;
    }

    const label = typeof tag[0] === "string" ? tag[0] : "";
    const value = typeof tag[1] === "string" ? tag[1].trim() : "";

    if (!label) {
      continue;
    }

    if (!hasViewTag && label === "t" && value === "view") {
      hasViewTag = true;
      continue;
    }

    if (matchesPointer || !pointerValueLower) {
      continue;
    }

    if (
      VIEW_FILTER_INCLUDE_LEGACY_VIDEO &&
      label === "video" &&
      value.toLowerCase() === pointerValueLower
    ) {
      matchesPointer = true;
      continue;
    }

    const pointerTag = normalizePointerTag(tag);
    if (!pointerTag) {
      continue;
    }

    const tagValueLower =
      typeof pointerTag.value === "string"
        ? pointerTag.value.trim().toLowerCase()
        : "";

    if (!tagValueLower || tagValueLower !== pointerValueLower) {
      continue;
    }

    if (pointerTag.type === pointerType) {
      matchesPointer = true;
      continue;
    }
  }

  return hasViewTag && matchesPointer;
}

function extractPointerItemsFromEvent(event) {
  if (!event || typeof event !== "object") {
    return [];
  }

  const tags = Array.isArray(event.tags) ? event.tags : [];
  const seen = new Set();
  const items = [];

  for (const tag of tags) {
    const pointer = normalizePointerTag(tag);
    if (!pointer) {
      continue;
    }

    const key = pointerKey(pointer);
    if (!key || seen.has(key)) {
      continue;
    }

    seen.add(key);
    items.push(pointer);
  }

  return items;
}

function normalizePointersFromPayload(payload) {
  const normalized = [];
  const seen = new Set();

  if (!payload || typeof payload !== "object") {
    return normalized;
  }

  const source = Array.isArray(payload.items) ? payload.items : [];
  for (const candidate of source) {
    const pointer = normalizePointerInput(candidate);
    if (!pointer) {
      continue;
    }
    const key = pointerKey(pointer);
    if (!key || seen.has(key)) {
      continue;
    }
    seen.add(key);
    normalized.push(pointer);
  }

  return normalized;
}

function parseWatchHistoryPayload(plaintext) {
  if (typeof plaintext !== "string") {
    return {
      version: 0,
      items: [],
      snapshot: "",
      chunkIndex: 0,
      totalChunks: 1,
    };
  }

  try {
    const parsed = JSON.parse(plaintext);
    if (!parsed || typeof parsed !== "object") {
      return {
        version: 0,
        items: [],
        snapshot: "",
        chunkIndex: 0,
        totalChunks: 1,
      };
    }

    const version = Number.isFinite(parsed.version) ? parsed.version : 0;
    const items = normalizePointersFromPayload(parsed);
    const snapshot =
      typeof parsed.snapshot === "string" ? parsed.snapshot : "";
    const chunkIndex = Number.isFinite(parsed.chunkIndex)
      ? Math.max(0, Math.floor(parsed.chunkIndex))
      : 0;
    const totalChunks = Number.isFinite(parsed.totalChunks)
      ? Math.max(1, Math.floor(parsed.totalChunks))
      : 1;
    return { version, items, snapshot, chunkIndex, totalChunks };
  } catch (error) {
    if (isDevMode) {
      console.warn("[nostr] Failed to parse watch history payload:", error);
    }
    return {
      version: 0,
      items: [],
      snapshot: "",
      chunkIndex: 0,
      totalChunks: 1,
    };
  }
}

function chunkWatchHistoryPayloadItems(payloadItems, snapshotId, maxBytes) {
  const items = Array.isArray(payloadItems) ? payloadItems : [];
  const safeMax = Math.max(128, Math.floor(maxBytes || 0));
  const measurementLimit = Math.max(64, safeMax - 32);
  const normalizedSnapshot =
    typeof snapshotId === "string" ? snapshotId : "";

  const chunks = [];
  const skipped = [];
  let current = [];

  const estimateLength = (chunkItems, chunkIndex, totalGuess) =>
    JSON.stringify({
      version: 2,
      snapshot: normalizedSnapshot,
      chunkIndex,
      totalChunks: totalGuess,
      items: chunkItems,
    }).length;

  for (const item of items) {
    if (!item || typeof item !== "object") {
      continue;
    }

    if (!current.length) {
      const candidate = [item];
      const size = estimateLength(candidate, chunks.length, chunks.length + 1);
      if (size <= measurementLimit) {
        current = candidate;
      } else {
        skipped.push(item);
      }
      continue;
    }

    const chunkIndex = chunks.length;
    const candidate = [...current, item];
    const size = estimateLength(candidate, chunkIndex, chunkIndex + 1);
    if (size <= measurementLimit) {
      current = candidate;
      continue;
    }

    chunks.push(current);
    current = [];

    const nextIndex = chunks.length;
    const soloSize = estimateLength([item], nextIndex, nextIndex + 1);
    if (soloSize <= measurementLimit) {
      current = [item];
    } else {
      skipped.push(item);
    }
  }

  if (current.length || chunks.length === 0) {
    chunks.push(current);
  }

  let needsRebalance = true;
  while (needsRebalance) {
    needsRebalance = false;
    for (let index = 0; index < chunks.length; index++) {
      let chunkItems = chunks[index];
      if (!Array.isArray(chunkItems)) {
        chunks[index] = [];
        chunkItems = chunks[index];
      }

      let payloadSize = JSON.stringify({
        version: 2,
        snapshot: normalizedSnapshot,
        chunkIndex: index,
        totalChunks: chunks.length,
        items: chunkItems,
      }).length;

      while (chunkItems.length && payloadSize > safeMax) {
        const overflow = chunkItems.pop();
        if (!overflow) {
          break;
        }
        if (!chunks[index + 1]) {
          chunks[index + 1] = [];
        }
        chunks[index + 1].unshift(overflow);
        needsRebalance = true;
        chunkItems = chunks[index];
        payloadSize = JSON.stringify({
          version: 2,
          snapshot: normalizedSnapshot,
          chunkIndex: index,
          totalChunks: chunks.length,
          items: chunkItems,
        }).length;
      }
    }
  }

  while (chunks.length > 1 && chunks[chunks.length - 1].length === 0) {
    chunks.pop();
  }

  if (!chunks.length) {
    chunks.push([]);
  }

  return { chunks, skipped };
}

function normalizeActorKey(actor) {
  if (typeof actor !== "string") {
    return "";
  }
  const trimmed = actor.trim();
  return trimmed ? trimmed.toLowerCase() : "";
}

function canonicalizeWatchHistoryItems(rawItems, maxItems = WATCH_HISTORY_MAX_ITEMS) {
  const seen = new Map();
  if (Array.isArray(rawItems)) {
    for (const candidate of rawItems) {
      const pointer = normalizePointerInput(candidate);
      if (!pointer) {
        continue;
      }
      const key = pointerKey(pointer);
      if (!key) {
        continue;
      }
      const existing = seen.get(key);
      if (!existing) {
        seen.set(key, pointer);
        continue;
      }
      const currentWatched = Number.isFinite(existing.watchedAt)
        ? existing.watchedAt
        : 0;
      const incomingWatched = Number.isFinite(pointer.watchedAt)
        ? pointer.watchedAt
        : 0;
      if (incomingWatched > currentWatched) {
        seen.set(key, pointer);
      }
    }
  }

  const deduped = Array.from(seen.values());
  deduped.sort((a, b) => {
    const watchedA = Number.isFinite(a?.watchedAt) ? a.watchedAt : 0;
    const watchedB = Number.isFinite(b?.watchedAt) ? b.watchedAt : 0;
    if (watchedA !== watchedB) {
      return watchedB - watchedA;
    }
    const keyA = pointerKey(a);
    const keyB = pointerKey(b);
    if (keyA < keyB) {
      return -1;
    }
    if (keyA > keyB) {
      return 1;
    }
    return 0;
  });

  if (!Number.isFinite(maxItems) || maxItems <= 0) {
    return deduped;
  }

  return deduped.slice(0, Math.max(0, Math.floor(maxItems)));
}

function sanitizeWatchHistoryMetadata(metadata) {
  if (!metadata || typeof metadata !== "object") {
    return {};
  }
  try {
    return JSON.parse(JSON.stringify(metadata));
  } catch (error) {
    if (isDevMode) {
      console.warn("[nostr] Failed to sanitize watch history metadata:", error);
    }
    return {};
  }
}

function serializeWatchHistoryItems(items) {
  if (!Array.isArray(items) || items.length === 0) {
    return "[]";
  }

  const normalized = items.map((item) => {
    const type = item?.type === "a" ? "a" : "e";
    const value = typeof item?.value === "string" ? item.value : "";
    const relay =
      typeof item?.relay === "string" && item.relay.trim()
        ? item.relay.trim()
        : undefined;
    const watchedAt = Number.isFinite(item?.watchedAt)
      ? Math.max(0, Math.floor(item.watchedAt))
      : undefined;
    const payload = { type, value };
    if (relay) {
      payload.relay = relay;
    }
    if (watchedAt !== undefined) {
      payload.watchedAt = watchedAt;
    }
    return payload;
  });

  return JSON.stringify(normalized);
}

function bytesToHex(bytes) {
  return Array.from(bytes)
    .map((byte) => byte.toString(16).padStart(2, "0"))
    .join("");
}

async function computeWatchHistoryFingerprintForItems(items) {
  const serialized = serializeWatchHistoryItems(items);
  const encoder = typeof TextEncoder === "function" ? new TextEncoder() : null;

  if (encoder && window?.crypto?.subtle?.digest) {
    try {
      const data = encoder.encode(serialized);
      const digest = await window.crypto.subtle.digest("SHA-256", data);
      return bytesToHex(new Uint8Array(digest));
    } catch (error) {
      if (isDevMode) {
        console.warn("[nostr] Failed to hash watch history fingerprint:", error);
      }
    }
  }

  return `fallback:${serialized}`;
}

function eventToAddressPointer(event) {
  if (!event || typeof event !== "object") {
    return "";
  }

  const kind = typeof event.kind === "number" ? event.kind : null;
  const pubkey = typeof event.pubkey === "string" ? event.pubkey : "";
  if (!kind || !pubkey) {
    return "";
  }

  const tags = Array.isArray(event.tags) ? event.tags : [];
  for (const tag of tags) {
    if (Array.isArray(tag) && tag[0] === "d" && typeof tag[1] === "string") {
      return `${kind}:${pubkey}:${tag[1]}`;
    }
  }

  return "";
}

function signEventWithPrivateKey(event, privateKey) {
  const tools = getCachedNostrTools();
  if (
    !privateKey ||
    typeof privateKey !== "string" ||
    !tools?.getEventHash ||
    typeof tools.signEvent !== "function"
  ) {
    throw new Error("Missing signing primitives");
  }

  const tags = Array.isArray(event.tags)
    ? event.tags.map((tag) => (Array.isArray(tag) ? [...tag] : tag))
    : [];

  const prepared = {
    kind: event.kind,
    pubkey: event.pubkey,
    created_at: event.created_at,
    tags,
    content: typeof event.content === "string" ? event.content : "",
  };
  const id = tools.getEventHash(prepared);
  const sig = tools.signEvent(prepared, privateKey);

  return { ...prepared, id, sig };
}

function cloneEventForCache(event) {
  if (!event || typeof event !== "object") {
    return null;
  }

  const cloned = { ...event };
  if (Array.isArray(event.tags)) {
    cloned.tags = event.tags.map((tag) =>
      Array.isArray(tag) ? [...tag] : tag
    );
  }

  return cloned;
}

/**
 * Example "encryption" that just reverses strings.
 * In real usage, replace with actual crypto.
 */
function fakeEncrypt(magnet) {
  return magnet.split("").reverse().join("");
}
function fakeDecrypt(encrypted) {
  return encrypted.split("").reverse().join("");
}

function decodeNpubToHex(npub) {
  if (typeof npub !== "string" || !npub.trim()) {
    return "";
  }

  const tools = getCachedNostrTools();
  if (!tools?.nip19 || typeof tools.nip19.decode !== "function") {
    return "";
  }

  try {
    const decoded = tools.nip19.decode(npub.trim());
    if (decoded?.type === "npub" && typeof decoded.data === "string") {
      return decoded.data;
    }
  } catch (error) {
    if (isDevMode) {
      console.warn(`[nostr] Failed to decode npub: ${npub}`, error);
    }
  }
  return "";
}

const EXTENSION_MIME_MAP = {
  mp4: "video/mp4",
  m4v: "video/x-m4v",
  webm: "video/webm",
  mkv: "video/x-matroska",
  mov: "video/quicktime",
  avi: "video/x-msvideo",
  ogv: "video/ogg",
  ogg: "video/ogg",
  m3u8: "application/x-mpegURL",
  mpd: "application/dash+xml",
  ts: "video/mp2t",
  mpg: "video/mpeg",
  mpeg: "video/mpeg",
  flv: "video/x-flv",
  "3gp": "video/3gpp",
};

function inferMimeTypeFromUrl(url) {
  if (!url || typeof url !== "string") {
    return "";
  }

  let pathname = "";
  try {
    const parsed = new URL(url);
    pathname = parsed.pathname || "";
  } catch (err) {
    const sanitized = url.split("?")[0].split("#")[0];
    pathname = sanitized || "";
  }

  const lastSegment = pathname.split("/").pop() || "";
  const match = lastSegment.match(/\.([a-z0-9]+)$/i);
  if (!match) {
    return "";
  }

  const extension = match[1].toLowerCase();
  return EXTENSION_MIME_MAP[extension] || "";
}

/**
 * Convert a raw Nostr event into Bitvid's canonical "video" object.
 *
 * The converter intentionally centralises all of the quirky legacy handling so
 * that feed rendering, subscriptions, and deep links rely on the exact same
 * rules. Any future regression around magnet-only posts or malformed JSON
 * should be solved by updating this function (and its tests) instead of
 * sprinkling ad-hoc checks elsewhere in the UI.
 *
 * Also accepts legacy (<v2) payloads when ACCEPT_LEGACY_V1 allows it.
 */
function convertEventToVideo(event = {}) {
  const safeTrim = (value) => (typeof value === "string" ? value.trim() : "");

  const rawContent = typeof event.content === "string" ? event.content : "";
  const tags = Array.isArray(event.tags) ? event.tags : [];

  let parsedContent = {};
  let parseError = null;
  if (rawContent) {
    try {
      const parsed = JSON.parse(rawContent);
      if (parsed && typeof parsed === "object") {
        parsedContent = parsed;
      }
    } catch (err) {
      parseError = err;
      parsedContent = {};
    }
  }

  const directUrl = safeTrim(parsedContent.url);
  const directMagnetRaw = safeTrim(parsedContent.magnet);

  const normalizeMagnetCandidate = (value) => {
    if (typeof value !== "string") {
      return "";
    }
    const trimmed = value.trim();
    if (!trimmed) {
      return "";
    }
    if (trimmed.toLowerCase().startsWith("magnet:?")) {
      return trimmed;
    }
    const extracted = magnetFromText(trimmed);
    return extracted ? extracted.trim() : "";
  };

  let magnet = normalizeMagnetCandidate(directMagnetRaw);
  let rawMagnet = magnet ? directMagnetRaw : "";

  if (!magnet && ACCEPT_LEGACY_V1) {
    const inlineMagnet = normalizeMagnetCandidate(rawContent);
    if (inlineMagnet) {
      magnet = inlineMagnet;
    }

    if (!magnet) {
      outer: for (const tag of tags) {
        if (!Array.isArray(tag) || tag.length < 2) {
          continue;
        }

        const key =
          typeof tag[0] === "string" ? tag[0].trim().toLowerCase() : "";

        const startIndex = key === "magnet" ? 1 : 0;
        for (let i = startIndex; i < tag.length; i += 1) {
          const candidate = normalizeMagnetCandidate(tag[i]);
          if (candidate) {
            magnet = candidate;
            break outer;
          }
        }
      }
    }

    if (!magnet) {
      const recoveredFromRaw = magnetFromText(rawContent);
      if (recoveredFromRaw) {
        magnet = safeTrim(recoveredFromRaw);
      }
    }
  }

  if (!rawMagnet && magnet) {
    rawMagnet = magnet;
  }

  const url = directUrl;

  if (!url && !magnet) {
    return { id: event.id, invalid: true, reason: "missing playable source" };
  }

  const thumbnail = safeTrim(parsedContent.thumbnail);
  const description = safeTrim(parsedContent.description);
  const rawMode = safeTrim(parsedContent.mode);
  const mode = rawMode || "live";
  const deleted = parsedContent.deleted === true;
  const isPrivate = parsedContent.isPrivate === true;
  const videoRootId = safeTrim(parsedContent.videoRootId) || event.id;
  const wsField = safeTrim(parsedContent.ws);
  const xsField = safeTrim(parsedContent.xs);
  const enableComments =
    parsedContent.enableComments === false ? false : true;

  let infoHash = "";
  const pushInfoHash = (candidate) => {
    if (typeof candidate !== "string") {
      return false;
    }
    const normalized = candidate.trim().toLowerCase();
    if (/^[0-9a-f]{40}$/.test(normalized)) {
      infoHash = normalized;
      return true;
    }
    return false;
  };

  pushInfoHash(parsedContent.infoHash);

  if (!infoHash && magnet) {
    const match = magnet.match(/xt=urn:btih:([0-9a-z]+)/i);
    if (match && match[1]) {
      pushInfoHash(match[1]);
    }
  }

  const searchInfoHashInString = (value) => {
    if (infoHash || typeof value !== "string") {
      return;
    }
    const match = value.match(/[0-9a-f]{40}/i);
    if (match && match[0]) {
      pushInfoHash(match[0]);
    }
  };

  if (!infoHash && ACCEPT_LEGACY_V1) {
    searchInfoHashInString(rawContent);
    for (const tag of tags) {
      if (infoHash) {
        break;
      }
      if (!Array.isArray(tag)) {
        continue;
      }
      for (let i = 0; i < tag.length; i += 1) {
        searchInfoHashInString(tag[i]);
        if (infoHash) {
          break;
        }
      }
    }
  }

  const declaredTitle = safeTrim(parsedContent.title);
  const derivedTitle = deriveTitleFromEvent({
    parsedContent,
    tags,
    primaryTitle: declaredTitle,
  });

  let title = safeTrim(derivedTitle);
  if (!title && ACCEPT_LEGACY_V1 && (magnet || infoHash)) {
    title = infoHash
      ? `Legacy Video ${infoHash.slice(0, 8)}`
      : "Legacy BitTorrent Video";
  }

  if (!title) {
    const reason = parseError
      ? "missing title (json parse error)"
      : "missing title";
    return { id: event.id, invalid: true, reason };
  }

  const rawVersion = parsedContent.version;
  let version = rawVersion === undefined ? 2 : Number(rawVersion);
  if (!Number.isFinite(version)) {
    version = rawVersion === undefined ? 2 : 1;
  }

  if (version < 2 && !ACCEPT_LEGACY_V1) {
    return {
      id: event.id,
      invalid: true,
      reason: `unsupported version ${version}`,
    };
  }

  const magnetHints = magnet
    ? extractMagnetHints(magnet)
    : { ws: "", xs: "" };
  const ws = wsField || magnetHints.ws || "";
  const xs = xsField || magnetHints.xs || "";

  return {
    id: event.id,
    videoRootId,
    version,
    isPrivate,
    title,
    url,
    magnet,
    rawMagnet,
    infoHash,
    thumbnail,
    description,
    mode,
    deleted,
    ws,
    xs,
    enableComments,
    pubkey: event.pubkey,
    created_at: event.created_at,
    tags,
    invalid: false,
  };
}

/**
 * If the video has videoRootId => use that as the “group key”.
 * Otherwise fallback to (pubkey + dTag), or if no dTag => “LEGACY:id”
 */
function getActiveKey(video) {
  if (video.videoRootId) {
    return `ROOT:${video.videoRootId}`;
  }
  const dTag = video.tags?.find((t) => t[0] === "d");
  if (dTag) {
    return `${video.pubkey}:${dTag[1]}`;
  }
  return `LEGACY:${video.id}`;
}

export { convertEventToVideo };

class NostrClient {
  constructor() {
    this.pool = null;
    this.poolPromise = null;
    this.pubkey = null;
    this.relays = sanitizeRelayList(Array.from(DEFAULT_RELAY_URLS));
    this.readRelays = Array.from(this.relays);
    this.writeRelays = Array.from(this.relays);

    // Store all events so older links still work
    this.allEvents = new Map();

    // “activeMap” holds only the newest version for each root
    this.activeMap = new Map();

    this.hasRestoredLocalData = false;

    this.sessionActor = null;
    this.watchHistoryCache = new Map();
    this.watchHistoryStorage = null;
    this.watchHistoryRepublishTimers = new Map();
    this.watchHistoryRefreshPromises = new Map();
    this.watchHistoryCacheTtlMs = 0;
    this.watchHistoryFingerprints = new Map();
    this.watchHistoryLastCreatedAt = 0;
    this.countRequestCounter = 0;
    this.countUnsupportedRelays = new Set();
  }

  restoreSessionActorFromStorage() {
    if (typeof localStorage === "undefined") {
      return null;
    }

    let raw = null;
    try {
      raw = localStorage.getItem(SESSION_ACTOR_STORAGE_KEY);
    } catch (error) {
      if (isDevMode) {
        console.warn("[nostr] Failed to read session actor from storage:", error);
      }
      return null;
    }

    if (!raw || typeof raw !== "string") {
      return null;
    }

    try {
      const parsed = JSON.parse(raw);
      const pubkey =
        typeof parsed?.pubkey === "string" ? parsed.pubkey.trim() : "";
      const privateKey =
        typeof parsed?.privateKey === "string"
          ? parsed.privateKey.trim()
          : "";

      if (!pubkey || !privateKey) {
        return null;
      }

      return {
        pubkey,
        privateKey,
        createdAt: Number.isFinite(parsed?.createdAt)
          ? parsed.createdAt
          : Date.now(),
      };
    } catch (error) {
      if (isDevMode) {
        console.warn("[nostr] Failed to parse stored session actor:", error);
      }
      try {
        localStorage.removeItem(SESSION_ACTOR_STORAGE_KEY);
      } catch (cleanupError) {
        if (isDevMode) {
          console.warn(
            "[nostr] Failed to clear corrupt session actor entry:",
            cleanupError
          );
        }
      }
    }

    return null;
  }

  persistSessionActor(actor) {
    if (typeof localStorage === "undefined") {
      return;
    }

    if (
      !actor ||
      typeof actor.pubkey !== "string" ||
      !actor.pubkey ||
      typeof actor.privateKey !== "string" ||
      !actor.privateKey
    ) {
      return;
    }

    const payload = {
      pubkey: actor.pubkey,
      privateKey: actor.privateKey,
      createdAt: Number.isFinite(actor.createdAt)
        ? actor.createdAt
        : Date.now(),
    };

    try {
      localStorage.setItem(
        SESSION_ACTOR_STORAGE_KEY,
        JSON.stringify(payload)
      );
    } catch (error) {
      if (isDevMode) {
        console.warn("[nostr] Failed to persist session actor:", error);
      }
    }
  }

  clearStoredSessionActor() {
    if (typeof localStorage === "undefined") {
      return;
    }
    try {
      localStorage.removeItem(SESSION_ACTOR_STORAGE_KEY);
    } catch (error) {
      if (isDevMode) {
        console.warn("[nostr] Failed to clear stored session actor:", error);
      }
    }
  }

  mintSessionActor() {
    const tools = getCachedNostrTools();
    if (!tools) {
      if (isDevMode) {
        console.warn("[nostr] Cannot mint session actor without NostrTools.");
      }
      return null;
    }

    const getPublicKey =
      typeof tools.getPublicKey === "function" ? tools.getPublicKey : null;
    if (!getPublicKey) {
      if (isDevMode) {
        console.warn(
          "[nostr] Cannot mint session actor: missing getPublicKey helper."
        );
      }
      return null;
    }

    let privateKey = "";
    try {
      if (typeof tools.generatePrivateKey === "function") {
        privateKey = tools.generatePrivateKey();
      } else if (window?.crypto?.getRandomValues) {
        const randomBytes = new Uint8Array(32);
        window.crypto.getRandomValues(randomBytes);
        privateKey = Array.from(randomBytes)
          .map((byte) => byte.toString(16).padStart(2, "0"))
          .join("");
      }
    } catch (error) {
      if (isDevMode) {
        console.warn("[nostr] Failed to mint session private key:", error);
      }
      privateKey = "";
    }

    if (!privateKey || typeof privateKey !== "string") {
      return null;
    }

    const normalizedPrivateKey = privateKey.trim();
    if (!normalizedPrivateKey) {
      return null;
    }

    let pubkey = "";
    try {
      pubkey = getPublicKey(normalizedPrivateKey);
    } catch (error) {
      if (isDevMode) {
        console.warn("[nostr] Failed to derive session pubkey:", error);
      }
      return null;
    }

    const normalizedPubkey =
      typeof pubkey === "string" ? pubkey.trim() : "";
    if (!normalizedPubkey) {
      return null;
    }

    return {
      pubkey: normalizedPubkey,
      privateKey: normalizedPrivateKey,
      createdAt: Date.now(),
    };
  }

  async ensureSessionActor(forceRenew = false) {
    const normalizedLogged =
      typeof this.pubkey === "string" && this.pubkey
        ? this.pubkey.toLowerCase()
        : "";
    const extension = window?.nostr;
    const canSignWithExtension =
      !!normalizedLogged &&
      extension &&
      typeof extension.signEvent === "function";

    if (!forceRenew && canSignWithExtension) {
      return normalizedLogged;
    }

    if (forceRenew) {
      this.sessionActor = null;
      this.clearStoredSessionActor();
    } else if (
      this.sessionActor &&
      typeof this.sessionActor.pubkey === "string" &&
      this.sessionActor.pubkey &&
      typeof this.sessionActor.privateKey === "string" &&
      this.sessionActor.privateKey
    ) {
      return this.sessionActor.pubkey;
    }

    if (!forceRenew) {
      const restored = this.restoreSessionActorFromStorage();
      if (restored) {
        this.sessionActor = restored;
        return restored.pubkey;
      }
    }

    const minted = this.mintSessionActor();
    if (minted) {
      this.sessionActor = minted;
      this.persistSessionActor(minted);
      return minted.pubkey;
    }

    if (canSignWithExtension) {
      return normalizedLogged;
    }

    return null;
  }

  makeCountUnsupportedError(relayUrl) {
    const normalizedUrl =
      typeof relayUrl === "string" && relayUrl.trim()
        ? relayUrl.trim()
        : "";
    const error = new Error(
      `[nostr] Relay ${normalizedUrl} does not support COUNT frames.`
    );
    error.code = "count-unsupported";
    error.relay = normalizedUrl;
    error.unsupported = true;
    return error;
  }

  restoreLocalData() {
    if (this.hasRestoredLocalData) {
      return this.allEvents.size > 0;
    }

    this.hasRestoredLocalData = true;

    if (typeof localStorage === "undefined") {
      return false;
    }

    const now = Date.now();
    const parsePayload = (raw) => {
      if (!raw) {
        return null;
      }
      try {
        const parsed = JSON.parse(raw);
        if (parsed && typeof parsed === "object") {
          return parsed;
        }
      } catch (err) {
        if (isDevMode) {
          console.warn("[nostr] Failed to parse cached events:", err);
        }
      }
      return null;
    };

    let payload = parsePayload(localStorage.getItem(EVENTS_CACHE_STORAGE_KEY));

    if (!payload) {
      const legacyRaw = localStorage.getItem(LEGACY_EVENTS_STORAGE_KEY);
      const legacyParsed = parsePayload(legacyRaw);
      if (legacyParsed) {
        payload = {
          version: 1,
          savedAt: now,
          events: legacyParsed,
        };
      }
      if (legacyRaw) {
        try {
          localStorage.removeItem(LEGACY_EVENTS_STORAGE_KEY);
        } catch (err) {
          if (isDevMode) {
            console.warn("[nostr] Failed to remove legacy cache:", err);
          }
        }
      }
    }

    if (!payload || payload.version !== 1) {
      return false;
    }

    if (
      typeof payload.savedAt !== "number" ||
      payload.savedAt <= 0 ||
      now - payload.savedAt > EVENTS_CACHE_TTL_MS
    ) {
      try {
        localStorage.removeItem(EVENTS_CACHE_STORAGE_KEY);
      } catch (err) {
        if (isDevMode) {
          console.warn("[nostr] Failed to clear expired cache:", err);
        }
      }
      return false;
    }

    const events = payload.events;
    if (!events || typeof events !== "object") {
      return false;
    }

    this.allEvents.clear();
    this.activeMap.clear();

    for (const [id, video] of Object.entries(events)) {
      if (!id || !video || typeof video !== "object") {
        continue;
      }

      this.allEvents.set(id, video);
      if (video.deleted) {
        continue;
      }

      const activeKey = getActiveKey(video);
      const existing = this.activeMap.get(activeKey);
      if (!existing || video.created_at > existing.created_at) {
        this.activeMap.set(activeKey, video);
      }
    }

    return this.allEvents.size > 0;
  }

  applyRelayPreferences(preferences = {}) {
    const normalizedPrefs =
      preferences && typeof preferences === "object" ? preferences : {};
    const sanitizedAll = sanitizeRelayList(
      Array.isArray(normalizedPrefs.all)
        ? normalizedPrefs.all
        : this.relays
    );
    const effectiveAll =
      sanitizedAll.length > 0
        ? sanitizedAll
        : sanitizeRelayList(Array.from(DEFAULT_RELAY_URLS));

    const sanitizedRead = sanitizeRelayList(
      Array.isArray(normalizedPrefs.read)
        ? normalizedPrefs.read
        : effectiveAll
    );
    const sanitizedWrite = sanitizeRelayList(
      Array.isArray(normalizedPrefs.write)
        ? normalizedPrefs.write
        : effectiveAll
    );

    this.relays = effectiveAll.length ? effectiveAll : Array.from(RELAY_URLS);
    this.readRelays = sanitizedRead.length ? sanitizedRead : Array.from(this.relays);
    this.writeRelays = sanitizedWrite.length ? sanitizedWrite : Array.from(this.relays);
  }

  getWatchHistoryCacheTtlMs() {
    if (Number.isFinite(this.watchHistoryCacheTtlMs) && this.watchHistoryCacheTtlMs > 0) {
      return this.watchHistoryCacheTtlMs;
    }

    const configured = Number(WATCH_HISTORY_CACHE_TTL_MS);
    const resolved =
      Number.isFinite(configured) && configured > 0
        ? Math.floor(configured)
        : 24 * 60 * 60 * 1000;

    this.watchHistoryCacheTtlMs = resolved;
    return resolved;
  }

  getWatchHistoryStorage() {
    if (this.watchHistoryStorage && this.watchHistoryStorage.version === WATCH_HISTORY_STORAGE_VERSION) {
      return this.watchHistoryStorage;
    }

    const emptyStorage = { version: WATCH_HISTORY_STORAGE_VERSION, actors: {} };

    if (typeof localStorage === "undefined") {
      this.watchHistoryStorage = emptyStorage;
      return this.watchHistoryStorage;
    }

    let raw = null;
    try {
      raw = localStorage.getItem(WATCH_HISTORY_STORAGE_KEY);
    } catch (error) {
      if (isDevMode) {
        console.warn("[nostr] Failed to read watch history storage:", error);
      }
      this.watchHistoryStorage = emptyStorage;
      return this.watchHistoryStorage;
    }

    if (!raw || typeof raw !== "string") {
      this.watchHistoryStorage = emptyStorage;
      return this.watchHistoryStorage;
    }

    let parsed = null;
    try {
      parsed = JSON.parse(raw);
    } catch (error) {
      if (isDevMode) {
        console.warn("[nostr] Failed to parse watch history storage:", error);
      }
      this.watchHistoryStorage = emptyStorage;
      return this.watchHistoryStorage;
    }

    const now = Date.now();
    const ttl = this.getWatchHistoryCacheTtlMs();
    const actors =
      parsed && typeof parsed === "object" && parsed.actors && typeof parsed.actors === "object"
        ? parsed.actors
        : {};

    const sanitizedActors = {};
    let mutated = false;

    for (const [actorKeyRaw, entry] of Object.entries(actors)) {
      const actorKey = normalizeActorKey(actorKeyRaw);
      if (!actorKey) {
        mutated = true;
        continue;
      }

      const savedAt = Number(entry?.savedAt);
      if (!Number.isFinite(savedAt) || savedAt <= 0 || now - savedAt > ttl) {
        mutated = true;
        continue;
      }

      const items = Array.isArray(entry?.items)
        ? canonicalizeWatchHistoryItems(entry.items, WATCH_HISTORY_MAX_ITEMS)
        : [];
      const metadata = sanitizeWatchHistoryMetadata(entry?.metadata);
      const snapshotId = typeof entry?.snapshotId === "string" ? entry.snapshotId : "";
      const fingerprint = typeof entry?.fingerprint === "string" ? entry.fingerprint : "";

      sanitizedActors[actorKey] = {
        actor:
          typeof entry?.actor === "string" && entry.actor.trim()
            ? entry.actor.trim()
            : actorKey,
        snapshotId,
        fingerprint,
        savedAt,
        items,
        metadata,
      };
    }

    const storage = {
      version: WATCH_HISTORY_STORAGE_VERSION,
      actors: sanitizedActors,
    };

    if (mutated || parsed?.version !== WATCH_HISTORY_STORAGE_VERSION) {
      try {
        localStorage.setItem(WATCH_HISTORY_STORAGE_KEY, JSON.stringify(storage));
      } catch (error) {
        if (isDevMode) {
          console.warn("[nostr] Failed to rewrite watch history storage:", error);
        }
      }
    }

    this.watchHistoryStorage = storage;
    return this.watchHistoryStorage;
  }

  persistWatchHistoryEntry(actorInput, entry) {
    const actorKey = normalizeActorKey(actorInput);
    if (!actorKey) {
      return;
    }

    const storage = this.getWatchHistoryStorage();
    const actors = { ...storage.actors };
    const now = Date.now();
    const ttl = this.getWatchHistoryCacheTtlMs();
    let mutated = false;

    for (const [key, value] of Object.entries(actors)) {
      const savedAt = Number(value?.savedAt);
      if (!Number.isFinite(savedAt) || savedAt <= 0 || now - savedAt > ttl) {
        delete actors[key];
        mutated = true;
      }
    }

    if (!entry) {
      if (actors[actorKey]) {
        delete actors[actorKey];
        mutated = true;
      }
    } else {
      const items = Array.isArray(entry.items)
        ? canonicalizeWatchHistoryItems(entry.items, WATCH_HISTORY_MAX_ITEMS)
        : [];
      const metadata = sanitizeWatchHistoryMetadata(entry.metadata);
      const snapshotId = typeof entry.snapshotId === "string" ? entry.snapshotId : "";
      const fingerprint = typeof entry.fingerprint === "string" ? entry.fingerprint : "";
      const savedAt = Number.isFinite(entry.savedAt) && entry.savedAt > 0 ? entry.savedAt : now;
      const actorValue =
        typeof entry.actor === "string" && entry.actor.trim()
          ? entry.actor.trim()
          : actorInput || actorKey;

      actors[actorKey] = {
        actor: actorValue,
        snapshotId,
        fingerprint,
        savedAt,
        items,
        metadata,
      };
      mutated = true;
    }

    const payload = {
      version: WATCH_HISTORY_STORAGE_VERSION,
      actors,
    };

    this.watchHistoryStorage = payload;

    if (!mutated || typeof localStorage === "undefined") {
      return;
    }

    try {
      localStorage.setItem(WATCH_HISTORY_STORAGE_KEY, JSON.stringify(payload));
    } catch (error) {
      if (isDevMode) {
        console.warn("[nostr] Failed to persist watch history entry:", error);
      }
    }
  }

  cancelWatchHistoryRepublish(snapshotId = null) {
    if (!snapshotId) {
      for (const entry of this.watchHistoryRepublishTimers.values()) {
        if (entry && typeof entry.timer === "number") {
          clearTimeout(entry.timer);
        } else if (entry && entry.timer) {
          clearTimeout(entry.timer);
        } else if (typeof entry === "number") {
          clearTimeout(entry);
        }
      }
      this.watchHistoryRepublishTimers.clear();
      return;
    }

    const key = typeof snapshotId === "string" ? snapshotId.trim() : "";
    if (!key) {
      return;
    }

    const entry = this.watchHistoryRepublishTimers.get(key);
    if (entry && typeof entry.timer === "number") {
      clearTimeout(entry.timer);
    } else if (entry && entry.timer) {
      clearTimeout(entry.timer);
    } else if (typeof entry === "number") {
      clearTimeout(entry);
    }
    this.watchHistoryRepublishTimers.delete(key);
  }

  scheduleWatchHistoryRepublish(snapshotId, operation, options = {}) {
    const key = typeof snapshotId === "string" ? snapshotId.trim() : "";
    if (!key || typeof operation !== "function") {
      return;
    }

    const onSchedule =
      typeof options?.onSchedule === "function" ? options.onSchedule : null;
    const previous = this.watchHistoryRepublishTimers.get(key);
    if (previous && typeof previous.timer === "number") {
      clearTimeout(previous.timer);
    } else if (previous && previous?.timer) {
      clearTimeout(previous.timer);
    }

    const requestedAttempt = Number.isFinite(options?.attempt)
      ? Math.max(0, Math.floor(options.attempt))
      : 0;
    const baseAttempt = Number.isFinite(previous?.attempt)
      ? Math.max(previous.attempt + 1, requestedAttempt)
      : requestedAttempt;
    const attempt = Math.min(baseAttempt, WATCH_HISTORY_REPUBLISH_MAX_ATTEMPTS);

    if (attempt > WATCH_HISTORY_REPUBLISH_MAX_ATTEMPTS) {
      return;
    }

    const exponentialDelay = WATCH_HISTORY_REPUBLISH_BASE_DELAY_MS * Math.pow(2, attempt);
    const cappedDelay = Math.min(exponentialDelay, WATCH_HISTORY_REPUBLISH_MAX_DELAY_MS);
    const jitter = Math.random() * cappedDelay * WATCH_HISTORY_REPUBLISH_JITTER;
    const delay = Math.max(
      WATCH_HISTORY_REPUBLISH_BASE_DELAY_MS,
      Math.floor(cappedDelay + jitter),
    );

    if (onSchedule) {
      try {
        onSchedule({ snapshotId: key, attempt: attempt + 1, delay });
      } catch (error) {
        if (isDevMode) {
          console.warn(
            `[nostr] Failed to notify watch history republish schedule for ${key}:`,
            error,
          );
        }
      }
    }

    const timer = setTimeout(async () => {
      this.watchHistoryRepublishTimers.delete(key);
      try {
        const result = await operation(attempt + 1);
        if (!result || result.ok !== true) {
          if (attempt + 1 <= WATCH_HISTORY_REPUBLISH_MAX_ATTEMPTS) {
            this.scheduleWatchHistoryRepublish(key, operation, {
              attempt: attempt + 1,
              onSchedule,
            });
          } else if (isDevMode) {
            console.warn(
              `[nostr] Watch history republish aborted for ${key}: max attempts reached.`,
            );
          }
        } else {
          this.cancelWatchHistoryRepublish(key);
        }
      } catch (error) {
        if (isDevMode) {
          console.warn("[nostr] Watch history republish attempt failed:", error);
        }
        if (attempt + 1 <= WATCH_HISTORY_REPUBLISH_MAX_ATTEMPTS) {
          this.scheduleWatchHistoryRepublish(key, operation, {
            attempt: attempt + 1,
            onSchedule,
          });
        }
      }
    }, delay);

    this.watchHistoryRepublishTimers.set(key, {
      timer,
      attempt,
      operation,
    });

    return { attempt: attempt + 1, delay };
  }

  async getWatchHistoryFingerprint(actorInput, itemsOverride = null) {
    const resolvedActor =
      typeof actorInput === "string" && actorInput.trim()
        ? actorInput.trim()
        : typeof this.pubkey === "string" && this.pubkey.trim()
        ? this.pubkey.trim()
        : "";
    const actorKey = normalizeActorKey(resolvedActor);
    if (!actorKey) {
      return "";
    }

    const items = Array.isArray(itemsOverride)
      ? canonicalizeWatchHistoryItems(itemsOverride, WATCH_HISTORY_MAX_ITEMS)
      : (() => {
          const cacheEntry =
            this.watchHistoryCache.get(actorKey) ||
            this.getWatchHistoryStorage().actors?.[actorKey];
          return Array.isArray(cacheEntry?.items)
            ? canonicalizeWatchHistoryItems(cacheEntry.items, WATCH_HISTORY_MAX_ITEMS)
            : [];
        })();

    const fingerprint = await computeWatchHistoryFingerprintForItems(items);
    const previous = this.watchHistoryFingerprints.get(actorKey);
    if (previous && previous !== fingerprint) {
      console.info(`[nostr] Watch history fingerprint changed for ${actorKey}.`);
    }
    this.watchHistoryFingerprints.set(actorKey, fingerprint);
    return fingerprint;
  }

  ensureWatchHistoryBackgroundRefresh(actorInput = null) {
    const resolvedActor =
      typeof actorInput === "string" && actorInput.trim()
        ? actorInput.trim()
        : typeof this.pubkey === "string" && this.pubkey.trim()
        ? this.pubkey.trim()
        : this.sessionActor?.pubkey || "";
    const actorKey = normalizeActorKey(resolvedActor);
    if (!actorKey) {
      return Promise.resolve({ pointerEvent: null, items: [], snapshotId: "" });
    }

    if (this.watchHistoryRefreshPromises.has(actorKey)) {
      return this.watchHistoryRefreshPromises.get(actorKey);
    }

    const promise = (async () => {
      const fetchResult = await this.fetchWatchHistory(resolvedActor, {
        forceRefresh: true,
      });

      if (fetchResult.pointerEvent) {
        return fetchResult;
      }

      const storageEntry = this.getWatchHistoryStorage().actors?.[actorKey];
      const metadata = sanitizeWatchHistoryMetadata(storageEntry?.metadata);
      const alreadyAttempted = metadata.autoSnapshotAttempted === true;

      const items = Array.isArray(storageEntry?.items)
        ? canonicalizeWatchHistoryItems(storageEntry.items, WATCH_HISTORY_MAX_ITEMS)
        : [];

      if (!items.length || alreadyAttempted) {
        return fetchResult;
      }

      metadata.autoSnapshotAttempted = true;
      metadata.autoSnapshotAttemptedAt = Date.now();

      const publishResult = await this.publishWatchHistorySnapshot(items, {
        actorPubkey: resolvedActor,
        snapshotId: storageEntry?.snapshotId,
        source: "background-refresh",
      });

      const fingerprint = await this.getWatchHistoryFingerprint(resolvedActor, items);
      const entry = {
        actor: resolvedActor,
        items,
        snapshotId: publishResult.snapshotId || storageEntry?.snapshotId || "",
        pointerEvent: publishResult.pointerEvent || null,
        chunkEvents: publishResult.chunkEvents || [],
        savedAt: Date.now(),
        fingerprint,
        metadata,
      };

      this.watchHistoryCache.set(actorKey, entry);
      this.persistWatchHistoryEntry(actorKey, entry);

      if (!publishResult.ok && publishResult.retryable) {
        const retrySnapshot = entry.snapshotId || publishResult.snapshotId;
        if (retrySnapshot) {
          this.scheduleWatchHistoryRepublish(retrySnapshot, async (attempt) =>
            this.publishWatchHistorySnapshot(entry.items, {
              actorPubkey: resolvedActor,
              snapshotId: retrySnapshot,
              attempt,
              source: "background-refresh",
            }),
          );
        }
      } else if (publishResult.ok && entry.snapshotId) {
        this.cancelWatchHistoryRepublish(entry.snapshotId);
      }

      return {
        pointerEvent: entry.pointerEvent,
        items: entry.items,
        snapshotId: entry.snapshotId,
      };
    })()
      .catch((error) => {
        if (isDevMode) {
          console.warn("[nostr] Watch history background refresh failed:", error);
        }
        throw error;
      })
      .finally(() => {
        this.watchHistoryRefreshPromises.delete(actorKey);
      });

    this.watchHistoryRefreshPromises.set(actorKey, promise);
    return promise;
  }

  async publishWatchHistorySnapshot(rawItems, options = {}) {
    if (!this.pool) {
      return { ok: false, error: "nostr-uninitialized", retryable: false };
    }

    const resolvedActor =
      typeof options.actorPubkey === "string" && options.actorPubkey.trim()
        ? options.actorPubkey.trim()
        : typeof this.pubkey === "string" && this.pubkey.trim()
        ? this.pubkey.trim()
        : await this.ensureSessionActor();

    const actorKey = normalizeActorKey(resolvedActor);
    if (!actorKey) {
      return { ok: false, error: "missing-actor", retryable: false };
    }

    const actorPubkey = resolvedActor || actorKey;
    const extension = window?.nostr;
    const extensionActorKey = normalizeActorKey(this.pubkey);
    const canUseExtensionSign =
      extension &&
      typeof extension.signEvent === "function" &&
      actorKey === extensionActorKey;

    const useExtensionEncrypt =
      canUseExtensionSign &&
      extension &&
      extension.nip04 &&
      typeof extension.nip04.encrypt === "function";

    let privateKey = "";
    if (!canUseExtensionSign) {
      if (!this.sessionActor || this.sessionActor.pubkey !== actorKey) {
        const ensured = await this.ensureSessionActor();
        if (normalizeActorKey(ensured) !== actorKey) {
          return { ok: false, error: "session-actor-mismatch", retryable: false };
        }
      }
      if (!this.sessionActor || this.sessionActor.pubkey !== actorKey) {
        return { ok: false, error: "session-actor-missing", retryable: false };
      }
      privateKey = this.sessionActor.privateKey;
      if (!privateKey) {
        return { ok: false, error: "missing-session-key", retryable: false };
      }
    }

    const canonicalItems = canonicalizeWatchHistoryItems(
      Array.isArray(rawItems) ? rawItems : [],
      WATCH_HISTORY_MAX_ITEMS,
    );

    const snapshotId =
      typeof options.snapshotId === "string" && options.snapshotId.trim()
        ? options.snapshotId.trim()
        : `snapshot-${Date.now()}-${Math.random().toString(36).slice(2, 12)}`;

    const { chunks, skipped } = chunkWatchHistoryPayloadItems(
      canonicalItems,
      snapshotId,
      WATCH_HISTORY_PAYLOAD_MAX_BYTES,
    );

    if (skipped.length) {
      console.warn(
        `[nostr] Watch history snapshot skipped ${skipped.length} oversize entr${
          skipped.length === 1 ? "y" : "ies"
        }.`,
      );
    }

    let relays = sanitizeRelayList(
      Array.isArray(options.relays) && options.relays.length
        ? options.relays
        : Array.isArray(this.writeRelays) && this.writeRelays.length
        ? this.writeRelays
        : Array.isArray(this.relays) && this.relays.length
        ? this.relays
        : RELAY_URLS,
    );

    if (!Array.isArray(relays) || relays.length === 0) {
      relays = Array.from(RELAY_URLS);
    }

    console.info(
      "[nostr] Preparing to publish watch history snapshot.",
      {
        actor: actorKey,
        snapshotId,
        itemCount: canonicalItems.length,
        chunkCount: chunks.length,
        relaysRequested: relays,
        attempt: options.attempt || 0,
        source: options.source || "unknown",
      }
    );

    const createdAtBase = Math.max(
      Math.floor(Date.now() / 1000),
      this.watchHistoryLastCreatedAt + 1,
    );

    let cachedNip04Tools = null;
    const ensureNip04Tools = async () => {
      if (cachedNip04Tools) {
        return cachedNip04Tools;
      }
      const tools = await ensureNostrTools();
      if (tools?.nip04 && typeof tools.nip04.encrypt === "function") {
        cachedNip04Tools = tools;
        return cachedNip04Tools;
      }
      return null;
    };

    const encryptChunk = async (plaintext) => {
      if (useExtensionEncrypt) {
        return extension.nip04.encrypt(actorPubkey, plaintext);
      }
      const tools = await ensureNip04Tools();
      if (!tools?.nip04 || typeof tools.nip04.encrypt !== "function") {
        throw new Error("nip04-unavailable");
      }
      return tools.nip04.encrypt(privateKey, actorPubkey, plaintext);
    };

    const signEvent = async (event) => {
      if (canUseExtensionSign) {
        return extension.signEvent(event);
      }
      return signEventWithPrivateKey(event, privateKey);
    };

    let createdAtCursor = createdAtBase;
    const chunkResults = [];
    const chunkAddresses = [];
    let anyChunkRejected = false;
    let anyChunkPartial = false;

    const formatRelayStatus = (results = []) => {
      const normalized = Array.isArray(results) ? results : [];
      const statuses = [];
      const byUrl = new Map();

      for (const entry of normalized) {
        const url = typeof entry?.url === "string" ? entry.url : "";
        if (!url) {
          continue;
        }
        const reasonValue = (() => {
          const error = entry?.error;
          if (!error) {
            return null;
          }
          if (error instanceof Error) {
            return error.message || "publish failed";
          }
          if (typeof error === "string" && error.trim()) {
            return error.trim();
          }
          try {
            return JSON.stringify(error);
          } catch (_) {
            return String(error);
          }
        })();

        byUrl.set(url, {
          url,
          success: !!entry?.success,
          reason: reasonValue,
        });
      }

      for (const relayUrl of relays) {
        const existing = byUrl.get(relayUrl);
        if (existing) {
          statuses.push(existing);
        } else {
          statuses.push({ url: relayUrl, success: false, reason: "no-result" });
        }
      }

      return statuses;
    };

    for (let index = 0; index < chunks.length; index += 1) {
      const chunkItems = Array.isArray(chunks[index]) ? chunks[index] : [];
      const pointerTags = chunkItems.map((pointer) => {
        const tag = [pointer.type === "a" ? "a" : "e", pointer.value];
        if (pointer.relay) {
          tag.push(pointer.relay);
        }
        return tag;
      });

      console.info(
        "[nostr] Publishing watch history chunk.",
        {
          actor: actorKey,
          snapshotId,
          chunkIndex: index,
          chunkSize: chunkItems.length,
          relays,
        }
      );

      const plaintext = JSON.stringify({
        version: 2,
        snapshot: snapshotId,
        chunkIndex: index,
        totalChunks: chunks.length,
        items: chunkItems,
      });

      let ciphertext = "";
      try {
        ciphertext = await encryptChunk(plaintext);
      } catch (error) {
        console.warn("[nostr] Failed to encrypt watch history chunk:", error);
        return { ok: false, error: "encryption-failed", retryable: false };
      }

      const chunkIdentifier = `${snapshotId}:${index}`;
      const event = buildWatchHistoryChunkEvent({
        pubkey: actorPubkey,
        created_at: createdAtCursor,
        chunkIdentifier,
        snapshotId,
        chunkIndex: index,
        totalChunks: chunks.length,
        pointerTags,
        content: ciphertext,
      });

      createdAtCursor += 1;

      let signedEvent;
      try {
        signedEvent = await signEvent(event);
      } catch (error) {
        console.warn("[nostr] Failed to sign watch history chunk:", error);
        return { ok: false, error: "signing-failed", retryable: false };
      }

      const publishResults = await publishEventToRelays(
        this.pool,
        relays,
        signedEvent,
      );
      const relayStatus = formatRelayStatus(publishResults);
      const acceptedCount = relayStatus.filter((entry) => entry.success).length;

      if (acceptedCount === 0) {
        anyChunkRejected = true;
        console.warn(
          `[nostr] Watch history chunk ${index} rejected by all relays:`,
          publishResults,
        );
      } else {
        const logMessage =
          acceptedCount === relays.length
            ? "accepted"
            : "partially accepted";
        if (acceptedCount === relays.length) {
          console.info(
            `[nostr] Watch history chunk ${index} accepted by ${acceptedCount}/${relays.length} relay(s).`,
          );
        } else {
          anyChunkPartial = true;
          console.warn(
            `[nostr] Watch history chunk ${index} ${logMessage} by ${acceptedCount}/${relays.length} relay(s).`,
            publishResults,
          );
        }
      }

      const address = eventToAddressPointer(signedEvent);
      if (address) {
        chunkAddresses.push(address);
      }

      chunkResults.push({
        event: signedEvent,
        publishResults,
        acceptedCount,
        relayStatus,
      });
    }

    const pointerEvent = buildWatchHistoryIndexEvent({
      pubkey: actorPubkey,
      created_at: createdAtCursor,
      snapshotId,
      totalChunks: chunks.length,
      chunkAddresses,
    });
    createdAtCursor += 1;

    let signedPointerEvent;
    try {
      signedPointerEvent = await signEvent(pointerEvent);
    } catch (error) {
      console.warn("[nostr] Failed to sign watch history pointer event:", error);
      return { ok: false, error: "signing-failed", retryable: false };
    }

    console.info(
      "[nostr] Publishing watch history pointer event.",
      {
        actor: actorKey,
        snapshotId,
        relays,
      }
    );

    const pointerResults = await publishEventToRelays(
      this.pool,
      relays,
      signedPointerEvent,
    );
    const pointerRelayStatus = formatRelayStatus(pointerResults);
    const pointerAcceptedCount = pointerRelayStatus.filter((entry) => entry.success)
      .length;
    const pointerAccepted = pointerAcceptedCount > 0;

    if (pointerAcceptedCount === relays.length) {
      console.info(
        `[nostr] Watch history pointer accepted by ${pointerAcceptedCount}/${relays.length} relay(s).`,
      );
    } else if (pointerAccepted) {
      console.warn(
        `[nostr] Watch history pointer partially accepted by ${pointerAcceptedCount}/${relays.length} relay(s).`,
        pointerResults,
      );
    } else {
      console.warn(
        "[nostr] Watch history pointer rejected by all relays:",
        pointerResults,
      );
    }

    this.watchHistoryLastCreatedAt = createdAtCursor;

    const chunkStatuses = chunkResults.map((entry) => entry.relayStatus);
    const chunkAcceptedEverywhere = chunkResults.every(
      (entry) => entry.acceptedCount === relays.length,
    );
    const chunkRejectedEverywhere = chunkResults.some(
      (entry) => entry.acceptedCount === 0,
    );
    const pointerRejectedEverywhere = pointerAcceptedCount === 0;
    const pointerPartial =
      pointerAccepted && pointerAcceptedCount < relays.length;
    const partialAcceptance = pointerPartial || anyChunkPartial;
    const success =
      !pointerRejectedEverywhere && pointerAcceptedCount === relays.length &&
      chunkAcceptedEverywhere &&
      !anyChunkRejected;

    let errorCode = null;
    if (!success) {
      if (pointerRejectedEverywhere && chunkRejectedEverywhere) {
        errorCode = "pointer-and-chunk-rejected";
      } else if (pointerRejectedEverywhere) {
        errorCode = "pointer-rejected";
      } else if (chunkRejectedEverywhere || anyChunkRejected) {
        errorCode = "chunk-rejected";
      } else if (partialAcceptance) {
        errorCode = "partial-relay-acceptance";
      } else {
        errorCode = "publish-rejected";
      }
    }

    const result = {
      ok: success,
      retryable: !success,
      actor: actorPubkey,
      snapshotId,
      items: canonicalItems,
      pointerEvent: signedPointerEvent,
      chunkEvents: chunkResults.map((entry) => entry.event),
      publishResults: {
        pointer: pointerResults,
        chunks: chunkResults.map((entry) => entry.publishResults),
        relayStatus: {
          pointer: pointerRelayStatus,
          chunks: chunkStatuses,
        },
      },
      skippedCount: skipped.length,
      source: options.source || "manual",
      partial: partialAcceptance,
    };

    if (!success && errorCode) {
      result.error = errorCode;
    }

    console.info("[nostr] Watch history snapshot publish result.", {
      actor: actorKey,
      snapshotId,
      success,
      partialAcceptance,
      error: result.error || null,
      pointerAcceptedCount,
      chunkAcceptedCounts: chunkResults.map((entry) => entry.acceptedCount),
    });

    return result;
  }

  async updateWatchHistoryList(rawItems = [], options = {}) {
    const resolvedActor =
      typeof options.actorPubkey === "string" && options.actorPubkey.trim()
        ? options.actorPubkey.trim()
        : typeof this.pubkey === "string" && this.pubkey.trim()
        ? this.pubkey.trim()
        : await this.ensureSessionActor();

    const actorKey = normalizeActorKey(resolvedActor);
    if (!actorKey) {
      return { ok: false, error: "missing-actor" };
    }

    const storage = this.getWatchHistoryStorage();
    const cachedEntry =
      this.watchHistoryCache.get(actorKey) || storage.actors?.[actorKey] || {};

    const existingItems = Array.isArray(cachedEntry.items)
      ? canonicalizeWatchHistoryItems(cachedEntry.items, WATCH_HISTORY_MAX_ITEMS)
      : [];
    const incomingItems = Array.isArray(rawItems) ? rawItems : [];

    const combined =
      options.replace === true
        ? incomingItems
        : [...incomingItems, ...existingItems];

    const canonicalItems = canonicalizeWatchHistoryItems(
      combined,
      WATCH_HISTORY_MAX_ITEMS,
    );

    const fingerprint = await this.getWatchHistoryFingerprint(
      resolvedActor,
      canonicalItems,
    );

    console.info("[nostr] Updating watch history list.", {
      actor: resolvedActor,
      incomingItemCount: incomingItems.length,
      finalItemCount: canonicalItems.length,
      replace: options.replace === true,
    });

    const publishResult = await this.publishWatchHistorySnapshot(
      canonicalItems,
      {
        actorPubkey: resolvedActor,
        snapshotId: options.snapshotId || cachedEntry.snapshotId,
        attempt: options.attempt || 0,
      },
    );

    console.info("[nostr] Watch history list publish attempt finished.", {
      actor: resolvedActor,
      snapshotId: publishResult.snapshotId || null,
      success: !!publishResult.ok,
      retryable: !!publishResult.retryable,
    });

    const metadata = sanitizeWatchHistoryMetadata(cachedEntry.metadata);
    metadata.updatedAt = Date.now();
    metadata.status = publishResult.ok ? "ok" : "error";
    metadata.lastPublishResults = publishResult.publishResults;
    metadata.skippedCount = publishResult.skippedCount || 0;
    if (!publishResult.ok) {
      metadata.lastError = publishResult.error || "publish-failed";
    } else {
      delete metadata.lastError;
    }

    const entry = {
      actor: resolvedActor,
      items: canonicalItems,
      snapshotId: publishResult.snapshotId || cachedEntry.snapshotId || "",
      pointerEvent: publishResult.pointerEvent || cachedEntry.pointerEvent || null,
      chunkEvents: publishResult.chunkEvents || cachedEntry.chunkEvents || [],
      savedAt: Date.now(),
      fingerprint,
      metadata,
    };

    this.watchHistoryCache.set(actorKey, entry);
    this.persistWatchHistoryEntry(actorKey, entry);

    if (!publishResult.ok && publishResult.retryable && entry.snapshotId) {
      this.scheduleWatchHistoryRepublish(entry.snapshotId, async (attempt) =>
        this.publishWatchHistorySnapshot(entry.items, {
          actorPubkey: resolvedActor,
          snapshotId: entry.snapshotId,
          attempt,
        }),
      );
    } else if (publishResult.ok && entry.snapshotId) {
      this.cancelWatchHistoryRepublish(entry.snapshotId);
    }

    return publishResult;
  }

  async removeWatchHistoryItem(pointerInput, options = {}) {
    const pointer = normalizePointerInput(pointerInput);
    if (!pointer) {
      return { ok: false, error: "invalid-pointer" };
    }

    const resolvedActor =
      typeof options.actorPubkey === "string" && options.actorPubkey.trim()
        ? options.actorPubkey.trim()
        : typeof this.pubkey === "string" && this.pubkey.trim()
        ? this.pubkey.trim()
        : await this.ensureSessionActor();

    const actorKey = normalizeActorKey(resolvedActor);
    if (!actorKey) {
      return { ok: false, error: "missing-actor" };
    }

    const existingEntry =
      this.watchHistoryCache.get(actorKey) ||
      this.getWatchHistoryStorage().actors?.[actorKey] ||
      {};
    const existingItems = Array.isArray(existingEntry.items)
      ? canonicalizeWatchHistoryItems(existingEntry.items, WATCH_HISTORY_MAX_ITEMS)
      : [];

    const targetKey = pointerKey(pointer);
    const filtered = existingItems.filter((item) => pointerKey(item) !== targetKey);

    if (filtered.length === existingItems.length) {
      return {
        ok: true,
        skipped: true,
        snapshotId: existingEntry.snapshotId || "",
      };
    }

    return this.updateWatchHistoryList(filtered, {
      ...options,
      actorPubkey: resolvedActor,
      replace: true,
    });
  }

  async fetchWatchHistory(actorInput, options = {}) {
    const resolvedActor =
      typeof actorInput === "string" && actorInput.trim()
        ? actorInput.trim()
        : typeof this.pubkey === "string" && this.pubkey.trim()
        ? this.pubkey.trim()
        : this.sessionActor?.pubkey || "";

    const actorKey = normalizeActorKey(resolvedActor);
    if (!actorKey) {
      return { pointerEvent: null, items: [], snapshotId: "" };
    }

    console.info("[nostr] Fetching watch history from relays.", {
      actor: resolvedActor,
      forceRefresh: options.forceRefresh === true,
    });

    const extension = window?.nostr;

    const existingEntry = this.watchHistoryCache.get(actorKey);
    const now = Date.now();
    const ttl = this.getWatchHistoryCacheTtlMs();

    if (
      !options.forceRefresh &&
      existingEntry &&
      Number.isFinite(existingEntry.savedAt) &&
      now - existingEntry.savedAt < ttl
    ) {
      console.info("[nostr] Using cached watch history entry.", {
        actor: resolvedActor,
        itemCount: Array.isArray(existingEntry.items) ? existingEntry.items.length : 0,
        cacheAgeMs: now - existingEntry.savedAt,
      });
      return {
        pointerEvent: existingEntry.pointerEvent || null,
        items: existingEntry.items || [],
        snapshotId: existingEntry.snapshotId || "",
      };
    }

    if (!this.pool) {
      console.warn("[nostr] Cannot fetch watch history because relay pool is unavailable. Returning cached values.");
      return {
        pointerEvent: existingEntry?.pointerEvent || null,
        items: existingEntry?.items || [],
        snapshotId: existingEntry?.snapshotId || "",
      };
    }

    const identifiers = [
      WATCH_HISTORY_LIST_IDENTIFIER,
      ...WATCH_HISTORY_LEGACY_LIST_IDENTIFIERS,
    ];
    const limitRaw = Number(WATCH_HISTORY_FETCH_EVENT_LIMIT);
    const limit =
      Number.isFinite(limitRaw) && limitRaw > 0 ? Math.floor(limitRaw) : 20;

    let readRelays = sanitizeRelayList(
      Array.isArray(this.readRelays) && this.readRelays.length
        ? this.readRelays
        : Array.isArray(this.relays) && this.relays.length
        ? this.relays
        : RELAY_URLS,
    );

    if (!Array.isArray(readRelays) || readRelays.length === 0) {
      readRelays = Array.from(RELAY_URLS);
    }

    let pointerEvents = [];
    try {
      const filters = [
        {
          kinds: [WATCH_HISTORY_KIND],
          authors: [resolvedActor],
          "#d": identifiers,
          limit,
        },
      ];
      const results = await this.pool.list(readRelays, filters);
      pointerEvents = Array.isArray(results)
        ? results
            .flat()
            .filter((event) => event && typeof event === "object")
        : [];
    } catch (error) {
      if (isDevMode) {
        console.warn("[nostr] Failed to fetch watch history pointer:", error);
      }
    }

    const pointerEvent = pointerEvents.reduce((latest, current) => {
      if (!current || typeof current !== "object") {
        return latest;
      }
      const currentCreated = Number.isFinite(current.created_at)
        ? current.created_at
        : 0;
      const latestCreated = Number.isFinite(latest?.created_at)
        ? latest.created_at
        : 0;
      if (currentCreated > latestCreated) {
        return current;
      }
      return latest;
    }, null);

    if (!pointerEvent) {
      console.info(
        "[nostr] No watch history pointer event found on relays. Falling back to storage.",
        {
          actor: resolvedActor,
        }
      );
      const storageEntry = this.getWatchHistoryStorage().actors?.[actorKey];
      const items = Array.isArray(storageEntry?.items)
        ? canonicalizeWatchHistoryItems(storageEntry.items, WATCH_HISTORY_MAX_ITEMS)
        : [];
      const fingerprint = typeof storageEntry?.fingerprint === "string"
        ? storageEntry.fingerprint
        : await this.getWatchHistoryFingerprint(resolvedActor, items);
      const entry = {
        actor: resolvedActor,
        items,
        snapshotId: typeof storageEntry?.snapshotId === "string"
          ? storageEntry.snapshotId
          : "",
        pointerEvent: null,
        chunkEvents: [],
        savedAt: now,
        fingerprint,
        metadata: sanitizeWatchHistoryMetadata(storageEntry?.metadata),
      };
      this.watchHistoryCache.set(actorKey, entry);
      this.persistWatchHistoryEntry(actorKey, entry);
      return { pointerEvent: null, items, snapshotId: entry.snapshotId };
    }

    const fallbackItems = extractPointerItemsFromEvent(pointerEvent);
    const pointerPayload = parseWatchHistoryContentWithFallback(
      pointerEvent.content,
      fallbackItems,
      {
        version: 0,
        items: fallbackItems,
        snapshot: "",
        chunkIndex: 0,
        totalChunks: 1,
      },
    );

    const snapshotId = (() => {
      const tags = Array.isArray(pointerEvent.tags) ? pointerEvent.tags : [];
      for (const tag of tags) {
        if (Array.isArray(tag) && tag[0] === "snapshot" && typeof tag[1] === "string") {
          return tag[1];
        }
      }
      return pointerPayload.snapshot || "";
    })();

    const chunkAddresses = (() => {
      const tags = Array.isArray(pointerEvent.tags) ? pointerEvent.tags : [];
      const addresses = [];
      for (const tag of tags) {
        if (Array.isArray(tag) && tag[0] === "a" && typeof tag[1] === "string" && tag[1]) {
          addresses.push(tag[1]);
        }
      }
      return addresses;
    })();

    const chunkIdentifiers = [];
    for (const address of chunkAddresses) {
      const parts = address.split(":");
      if (parts.length >= 3) {
        const identifier = parts.slice(2).join(":");
        if (identifier) {
          chunkIdentifiers.push(identifier);
        }
      }
    }

    const chunkFilters = [];
    if (chunkIdentifiers.length) {
      chunkFilters.push({
        kinds: [WATCH_HISTORY_KIND],
        authors: [resolvedActor],
        "#d": chunkIdentifiers,
        limit: Math.max(chunkIdentifiers.length * 2, limit),
      });
    } else if (snapshotId) {
      chunkFilters.push({
        kinds: [WATCH_HISTORY_KIND],
        authors: [resolvedActor],
        "#snapshot": [snapshotId],
        limit,
      });
    }

    let chunkEvents = [];
    if (chunkFilters.length) {
      try {
        const results = await this.pool.list(readRelays, chunkFilters);
        chunkEvents = Array.isArray(results)
          ? results
              .flat()
              .filter((event) => event && typeof event === "object")
          : [];
      } catch (error) {
        if (isDevMode) {
          console.warn("[nostr] Failed to fetch watch history chunks:", error);
        }
      }
    }

    const latestChunks = new Map();
    for (const event of chunkEvents) {
      if (!event || typeof event !== "object") {
        continue;
      }
      const tags = Array.isArray(event.tags) ? event.tags : [];
      let identifier = "";
      for (const tag of tags) {
        if (Array.isArray(tag) && tag[0] === "d" && typeof tag[1] === "string") {
          identifier = tag[1];
          break;
        }
      }
      if (!identifier) {
        continue;
      }
      const createdAt = Number.isFinite(event.created_at) ? event.created_at : 0;
      const existing = latestChunks.get(identifier);
      if (!existing || createdAt > existing.created_at) {
        latestChunks.set(identifier, event);
      }
    }

    const decryptErrors = [];
    const collectedItems = [];

    let cachedDecryptTools = null;
    const ensureDecryptTools = async () => {
      if (cachedDecryptTools) {
        return cachedDecryptTools;
      }
      const tools = await ensureNostrTools();
      if (tools?.nip04 && typeof tools.nip04.decrypt === "function") {
        cachedDecryptTools = tools;
        return cachedDecryptTools;
      }
      return null;
    };

    const decryptChunk = async (ciphertext) => {
      if (!ciphertext || typeof ciphertext !== "string") {
        throw new Error("empty-ciphertext");
      }
      const extensionDecrypt =
        extension &&
        typeof extension?.nip04?.decrypt === "function" &&
        normalizeActorKey(this.pubkey) === actorKey;
      if (extensionDecrypt) {
        return extension.nip04.decrypt(resolvedActor, ciphertext);
      }
      if (!this.sessionActor || this.sessionActor.pubkey !== actorKey) {
        await this.ensureSessionActor();
      }
      if (!this.sessionActor || this.sessionActor.pubkey !== actorKey) {
        throw new Error("missing-session-key");
      }
      const tools = await ensureDecryptTools();
      if (!tools?.nip04 || typeof tools.nip04.decrypt !== "function") {
        throw new Error("nip04-unavailable");
      }
      return tools.nip04.decrypt(
        this.sessionActor.privateKey,
        resolvedActor,
        ciphertext,
      );
    };

    const chunkCount = latestChunks.size || chunkIdentifiers.length || 0;
    const chunkKeys = chunkIdentifiers.length
      ? chunkIdentifiers
      : Array.from(latestChunks.keys());

    for (const identifier of chunkKeys) {
      const event = latestChunks.get(identifier);
      if (!event) {
        continue;
      }
      const fallbackPointers = extractPointerItemsFromEvent(event);
      const ciphertext = typeof event.content === "string" ? event.content : "";
      let payload;
      if (isNip04EncryptedWatchHistoryEvent(event, ciphertext)) {
        try {
          const plaintext = await decryptChunk(ciphertext);
          payload = parseWatchHistoryContentWithFallback(
            plaintext,
            fallbackPointers,
            {
              version: 0,
              items: fallbackPointers,
              snapshot: snapshotId,
              chunkIndex: 0,
              totalChunks: chunkCount || 1,
            },
          );
        } catch (error) {
          decryptErrors.push(error);
          payload = {
            version: 0,
            items: fallbackPointers,
          };
        }
      } else {
        payload = parseWatchHistoryContentWithFallback(
          ciphertext,
          fallbackPointers,
          {
            version: 0,
            items: fallbackPointers,
            snapshot: snapshotId,
            chunkIndex: 0,
            totalChunks: chunkCount || 1,
          },
        );
      }
      if (Array.isArray(payload?.items)) {
        collectedItems.push(...payload.items);
      }
    }

    if (decryptErrors.length) {
      console.warn(
        `[nostr] Failed to decrypt ${decryptErrors.length} watch history chunk(s) for ${actorKey}. Using fallback pointers.`,
      );
    }

    const mergedItems = collectedItems.length ? collectedItems : pointerPayload.items;
    const canonicalItems = canonicalizeWatchHistoryItems(
      mergedItems,
      WATCH_HISTORY_MAX_ITEMS,
    );

    const fingerprint = await this.getWatchHistoryFingerprint(
      resolvedActor,
      canonicalItems,
    );

    const metadata = sanitizeWatchHistoryMetadata(
      this.getWatchHistoryStorage().actors?.[actorKey]?.metadata,
    );
    metadata.lastFetchedAt = now;
    metadata.decryptErrors = decryptErrors.length;

    const entry = {
      actor: resolvedActor,
      items: canonicalItems,
      snapshotId,
      pointerEvent,
      chunkEvents: Array.from(latestChunks.values()),
      savedAt: now,
      fingerprint,
      metadata,
    };

    this.watchHistoryCache.set(actorKey, entry);
    this.persistWatchHistoryEntry(actorKey, entry);

    return { pointerEvent, items: canonicalItems, snapshotId };
  }

  async resolveWatchHistory(actorInput, options = {}) {
    const resolvedActor =
      typeof actorInput === "string" && actorInput.trim()
        ? actorInput.trim()
        : typeof this.pubkey === "string" && this.pubkey.trim()
        ? this.pubkey.trim()
        : await this.ensureSessionActor();

    const actorKey = normalizeActorKey(resolvedActor);
    if (!actorKey) {
      return [];
    }

    console.info("[nostr] Resolving watch history for actor.", {
      actor: resolvedActor,
      forceRefresh: options.forceRefresh === true,
    });

    const storage = this.getWatchHistoryStorage();
    const fallbackItems = Array.isArray(storage.actors?.[actorKey]?.items)
      ? canonicalizeWatchHistoryItems(
          storage.actors[actorKey].items,
          WATCH_HISTORY_MAX_ITEMS,
        )
      : [];

    const fetchResult = await this.fetchWatchHistory(resolvedActor, {
      forceRefresh: options.forceRefresh || false,
    });

    const merged = mergeWatchHistoryItemsWithFallback(
      {
        version: 2,
        items: fetchResult.items || [],
        snapshot: fetchResult.snapshotId || "",
        chunkIndex: 0,
        totalChunks: Array.isArray(fetchResult.items)
          ? fetchResult.items.length
          : 0,
      },
      fallbackItems,
    );

    const shouldBatch = Boolean(WATCH_HISTORY_BATCH_RESOLVE);
    const batchPageSizeRaw = Number(WATCH_HISTORY_BATCH_PAGE_SIZE);
    const hasCustomBatchSize =
      Number.isFinite(batchPageSizeRaw) && batchPageSizeRaw > 0;
    const batchLimit = shouldBatch && hasCustomBatchSize
      ? Math.min(Math.floor(batchPageSizeRaw), WATCH_HISTORY_MAX_ITEMS)
      : WATCH_HISTORY_MAX_ITEMS;

    const canonicalItems = canonicalizeWatchHistoryItems(
      merged.items || [],
      batchLimit,
    );

    const fingerprint = await this.getWatchHistoryFingerprint(
      resolvedActor,
      canonicalItems,
    );

    console.info("[nostr] Watch history fetch complete.", {
      actor: resolvedActor,
      snapshotId: fetchResult.snapshotId || null,
      pointerFound: !!fetchResult.pointerEvent,
      itemCount: canonicalItems.length,
    });

    console.info("[nostr] Watch history resolved and cached.", {
      actor: resolvedActor,
      itemCount: canonicalItems.length,
      snapshotId: fetchResult.snapshotId || null,
    });

    const entry = {
      actor: resolvedActor,
      items: canonicalItems,
      snapshotId: fetchResult.snapshotId || storage.actors?.[actorKey]?.snapshotId || "",
      pointerEvent: fetchResult.pointerEvent || null,
      chunkEvents: [],
      savedAt: Date.now(),
      fingerprint,
      metadata: sanitizeWatchHistoryMetadata(storage.actors?.[actorKey]?.metadata),
    };

    this.watchHistoryCache.set(actorKey, entry);
    this.persistWatchHistoryEntry(actorKey, entry);

    return canonicalItems;
  }

  async listVideoViewEvents(pointer, options = {}) {
    if (!this.pool) {
      return [];
    }

    const { pointer: pointerDescriptor, filters } = createVideoViewEventFilters(
      pointer
    );
    const { since, until, limit, relays } = options || {};

    for (const filter of filters) {
      if (!filter || typeof filter !== "object") {
        continue;
      }
      if (Number.isFinite(since)) {
        filter.since = Math.floor(since);
      }
      if (Number.isFinite(until)) {
        filter.until = Math.floor(until);
      }
      if (Number.isFinite(limit) && limit > 0) {
        filter.limit = Math.floor(limit);
      }
    }

    const relayList = Array.isArray(relays) && relays.length
      ? relays
      : Array.isArray(this.relays) && this.relays.length
      ? this.relays
      : RELAY_URLS;

    let rawResults;
    try {
      rawResults = await this.pool.list(relayList, filters);
    } catch (error) {
      if (isDevMode) {
        console.warn("[nostr] Failed to list video view events:", error);
      }
      return [];
    }

    const flattenResults = (input) => {
      if (!Array.isArray(input)) {
        return [];
      }

      const flat = [];
      for (const chunk of input) {
        if (Array.isArray(chunk)) {
          for (const item of chunk) {
            if (item && typeof item === "object") {
              flat.push(item);
            }
          }
        } else if (chunk && typeof chunk === "object") {
          flat.push(chunk);
        }
      }
      return flat;
    };

    const flattened = flattenResults(rawResults);
    const dedupe = new Map();
    const order = [];

    for (const event of flattened) {
      if (!isVideoViewEvent(event, pointerDescriptor)) {
        continue;
      }

      const eventId = typeof event.id === "string" ? event.id : null;
      if (!eventId) {
        order.push({ type: "raw", event });
        continue;
      }

      const existing = dedupe.get(eventId);
      if (!existing) {
        dedupe.set(eventId, event);
        order.push({ type: "id", key: eventId });
        continue;
      }

      const existingCreated = Number.isFinite(existing?.created_at)
        ? existing.created_at
        : 0;
      const incomingCreated = Number.isFinite(event.created_at)
        ? event.created_at
        : 0;
      if (incomingCreated > existingCreated) {
        dedupe.set(eventId, event);
      }
    }

    return order
      .map((entry) => {
        if (!entry) {
          return null;
        }
        if (entry.type === "raw") {
          return entry.event || null;
        }
        if (entry.type === "id") {
          return dedupe.get(entry.key) || null;
        }
        return null;
      })
      .filter(Boolean);
  }

  subscribeVideoViewEvents(pointer, options = {}) {
    if (!this.pool) {
      if (isDevMode) {
        console.warn("[nostr] Unable to subscribe to view events: pool missing.");
      }
      return () => {};
    }

    const { pointer: pointerDescriptor, filters } = createVideoViewEventFilters(
      pointer
    );

    if (Number.isFinite(options?.since)) {
      for (const filter of filters) {
        if (filter && typeof filter === "object") {
          filter.since = Math.floor(options.since);
        }
      }
    }

    const relayList = Array.isArray(options?.relays) && options.relays.length
      ? options.relays
      : Array.isArray(this.relays) && this.relays.length
      ? this.relays
      : RELAY_URLS;

    const onEvent = typeof options?.onEvent === "function" ? options.onEvent : null;

    let subscription;
    try {
      subscription = this.pool.sub(relayList, filters);
    } catch (error) {
      if (isDevMode) {
        console.warn("[nostr] Failed to open video view subscription:", error);
      }
      return () => {};
    }

    if (onEvent) {
      subscription.on("event", (event) => {
        if (isVideoViewEvent(event, pointerDescriptor)) {
          try {
            onEvent(event);
          } catch (error) {
            if (isDevMode) {
              console.warn("[nostr] Video view event handler threw:", error);
            }
          }
        }
      });
    }

    const originalUnsub =
      typeof subscription.unsub === "function"
        ? subscription.unsub.bind(subscription)
        : null;

    let unsubscribed = false;
    return () => {
      if (unsubscribed) {
        return;
      }
      unsubscribed = true;
      if (originalUnsub) {
        try {
          originalUnsub();
        } catch (error) {
          if (isDevMode) {
            console.warn(
              "[nostr] Failed to unsubscribe from video view events:",
              error
            );
          }
        }
      }
    };
  }

  async countVideoViewEvents(pointer, options = {}) {
    const relayList =
      Array.isArray(options?.relays) && options.relays.length
        ? options.relays
        : undefined;

    const fallbackListOptions = (() => {
      const listOptions = {};

      if (relayList) {
        listOptions.relays = relayList;
      }

      if (Number.isFinite(options?.since)) {
        listOptions.since = Math.floor(options.since);
      } else {
        const horizonDaysRaw = Number(VIEW_COUNT_BACKFILL_MAX_DAYS);
        const horizonDays = Number.isFinite(horizonDaysRaw)
          ? Math.max(0, Math.floor(horizonDaysRaw))
          : 0;
        if (horizonDays > 0) {
          const secondsPerDay = 86_400;
          const nowSeconds = Math.floor(Date.now() / 1000);
          const fallbackSinceSeconds = Math.max(
            0,
            nowSeconds - horizonDays * secondsPerDay
          );
          listOptions.since = Math.floor(fallbackSinceSeconds);
        }
      }

      if (Number.isFinite(options?.until)) {
        listOptions.until = Math.floor(options.until);
      }

      if (Number.isFinite(options?.limit) && options.limit > 0) {
        listOptions.limit = Math.floor(options.limit);
      }

      return listOptions;
    })();

    if (!this.pool) {
      const events = await this.listVideoViewEvents(pointer, {
        ...fallbackListOptions,
      });
      return {
        total: Array.isArray(events) ? events.length : 0,
        perRelay: [],
        best: null,
        fallback: true,
      };
    }

    const { filters } = createVideoViewEventFilters(pointer);
    const pointerFilter = Array.isArray(filters) && filters.length ? filters[0] : null;
    if (!pointerFilter || typeof pointerFilter !== "object") {
      throw new Error("Invalid video pointer supplied for view lookup.");
    }

    const signal = options?.signal;
    const normalizeAbortError = () => {
      if (signal?.reason instanceof Error) {
        return signal.reason;
      }
      if (typeof DOMException === "function") {
        return new DOMException("Operation aborted", "AbortError");
      }
      const error = new Error("Operation aborted");
      error.name = "AbortError";
      return error;
    };
    if (signal?.aborted) {
      throw normalizeAbortError();
    }

    try {
      const result = await this.countEventsAcrossRelays([pointerFilter], {
        relays: relayList,
        timeoutMs: options?.timeoutMs,
      });

      if (result?.perRelay?.some((entry) => entry && entry.ok)) {
        return { ...result, fallback: false };
      }
    } catch (error) {
      if (isDevMode) {
        console.warn("[nostr] COUNT view request failed:", error);
      }
    }

    if (signal?.aborted) {
      throw normalizeAbortError();
    }

    const abortPromise =
      signal &&
      typeof signal === "object" &&
      typeof signal.addEventListener === "function"
        ? new Promise((_, reject) => {
            signal.addEventListener(
              "abort",
              () => {
                reject(normalizeAbortError());
              },
              { once: true }
            );
          })
        : null;

    const listPromise = this.listVideoViewEvents(pointer, {
      ...fallbackListOptions,
    });

    const events = abortPromise
      ? await Promise.race([listPromise, abortPromise])
      : await listPromise;

    const uniqueCount = Array.isArray(events)
      ? (() => {
          const withIds = events
            .filter((event) => event && typeof event.id === "string")
            .map((event) => event.id);
          if (withIds.length === 0) {
            return events.length;
          }
          return new Set(withIds).size;
        })()
      : 0;

    return {
      total: uniqueCount,
      perRelay: [],
      best: null,
      fallback: true,
    };
  }

  async publishViewEvent(videoPointer, options = {}) {
    if (!this.pool) {
      return { ok: false, error: "nostr-uninitialized" };
    }

    const pointer = normalizePointerInput(videoPointer);
    if (!pointer) {
      return { ok: false, error: "invalid-pointer" };
    }

    const actorPubkey = await this.ensureSessionActor();
    if (!actorPubkey) {
      return { ok: false, error: "missing-actor" };
    }

    const createdAt =
      typeof options.created_at === "number" && options.created_at > 0
        ? Math.floor(options.created_at)
        : Math.floor(Date.now() / 1000);

    const guardScope = deriveViewEventPointerScope(pointer);
    const guardBucket = deriveViewEventBucketIndex(createdAt);
    if (guardScope && hasRecentViewPublish(guardScope, guardBucket)) {
      if (isDevMode) {
        console.info("[nostr] Skipping duplicate view publish for scope", guardScope);
      }
      return {
        ok: true,
        duplicate: true,
        event: null,
        results: [],
        acceptedRelays: [],
      };
    }

    const normalizedActor =
      typeof actorPubkey === "string" ? actorPubkey.toLowerCase() : "";
    const normalizedLogged =
      typeof this.pubkey === "string" ? this.pubkey.toLowerCase() : "";
    const usingSessionActor =
      normalizedActor && normalizedActor !== normalizedLogged;

    const additionalTags = Array.isArray(options.additionalTags)
      ? options.additionalTags.filter(
          (tag) => Array.isArray(tag) && typeof tag[0] === "string"
        )
      : [];

    const pointerTag =
      pointer.type === "a"
        ? pointer.relay
          ? ["a", pointer.value, pointer.relay]
          : ["a", pointer.value]
        : pointer.relay
        ? ["e", pointer.value, pointer.relay]
        : ["e", pointer.value];

    let content = "";
    if (typeof options.content === "string") {
      content = options.content;
    } else if (
      options.content &&
      typeof options.content === "object" &&
      !Array.isArray(options.content)
    ) {
      try {
        content = JSON.stringify(options.content);
      } catch (error) {
        if (isDevMode) {
          console.warn(
            "[nostr] Failed to serialize custom view event content:",
            error
          );
        }
        content = "";
      }
    }

    if (!content) {
      const payload = {
        target: {
          type: pointer.type,
          value: pointer.value,
        },
        created_at: createdAt,
      };
      if (pointer.relay) {
        payload.target.relay = pointer.relay;
      }
      try {
        content = JSON.stringify(payload);
      } catch (error) {
        if (isDevMode) {
          console.warn(
            "[nostr] Failed to serialize default view event content:",
            error
          );
        }
        content = "";
      }
    }

    const event = buildViewEvent({
      pubkey: actorPubkey,
      created_at: createdAt,
      pointerValue: pointer.value,
      pointerTag,
      includeSessionTag: usingSessionActor,
      additionalTags,
      content,
    });

    let signedEvent = null;

    if (
      normalizedActor &&
      normalizedActor === normalizedLogged &&
      window?.nostr &&
      typeof window.nostr.signEvent === "function"
    ) {
      try {
        signedEvent = await window.nostr.signEvent(event);
      } catch (error) {
        console.warn("[nostr] Failed to sign view event with extension:", error);
        return { ok: false, error: "signing-failed", details: error };
      }
    } else {
      try {
        if (!this.sessionActor || this.sessionActor.pubkey !== actorPubkey) {
          await this.ensureSessionActor(true);
        }
        if (!this.sessionActor || this.sessionActor.pubkey !== actorPubkey) {
          throw new Error("session-actor-mismatch");
        }
        const privateKey = this.sessionActor.privateKey;
        signedEvent = signEventWithPrivateKey(event, privateKey);
      } catch (error) {
        console.warn("[nostr] Failed to sign view event with session key:", error);
        return { ok: false, error: "signing-failed", details: error };
      }
    }

    const relayList =
      Array.isArray(options.relays) && options.relays.length
        ? options.relays
        : this.relays;
    const relays =
      Array.isArray(relayList) && relayList.length ? relayList : RELAY_URLS;

    const publishResults = await Promise.all(
      relays.map((url) => publishEventToRelay(this.pool, url, signedEvent))
    );

    const acceptedRelays = publishResults
      .filter((result) => result.success)
      .map((result) => result.url)
      .filter((url) => typeof url === "string" && url);
    const success = acceptedRelays.length > 0;
    if (success) {
      if (guardScope) {
        rememberViewPublish(guardScope, guardBucket);
      }
      console.info(
        `[nostr] View event accepted by ${acceptedRelays.length} relay(s):`,
        acceptedRelays.join(", ")
      );
    } else {
      console.warn("[nostr] View event rejected by relays:", publishResults);
    }

    return {
      ok: success,
      event: signedEvent,
      results: publishResults,
      acceptedRelays,
    };
  }

  async recordVideoView(videoPointer, options = {}) {
    const pointer = normalizePointerInput(videoPointer);
    if (!pointer) {
      return { ok: false, error: "invalid-pointer" };
    }

    const view = await this.publishViewEvent(pointer, options);

    if (view?.ok && view.event) {
      try {
        const ingest = await loadIngestLocalViewEvent();
        if (typeof ingest === "function") {
          ingest({ event: view.event, pointer });
        }
      } catch (error) {
        if (isDevMode) {
          console.warn(
            "[nostr] Failed to ingest optimistic view event:",
            error
          );
        }
      }
    }

    return view;
  }

  /**
   * Connect to the configured relays
   */
  async init() {
    if (isDevMode) console.log("Connecting to relays...");

    this.restoreLocalData();

    try {
      await this.ensurePool();
      const results = await this.connectToRelays();
      const successfulRelays = results
        .filter((r) => r.success)
        .map((r) => r.url);
      if (successfulRelays.length === 0) {
        throw new Error("No relays connected");
      }
      if (isDevMode) {
        console.log(`Connected to ${successfulRelays.length} relay(s)`);
      }
    } catch (err) {
      console.error("Nostr init failed:", err);
      throw err;
    }
  }

  async ensurePool() {
    if (this.pool) {
      return this.pool;
    }

    if (this.poolPromise) {
      return this.poolPromise;
    }

    const tools = await ensureNostrTools();
<<<<<<< HEAD
    const SimplePool = resolveSimplePoolConstructor(tools);
=======
    const SimplePool =
      typeof tools?.SimplePool === "function"
        ? tools.SimplePool
        : typeof tools?.pool?.SimplePool === "function"
        ? tools.pool.SimplePool
        : typeof tools?.SimplePool?.SimplePool === "function"
        ? tools.SimplePool.SimplePool
        : null;
>>>>>>> 332fc156
    if (typeof SimplePool !== "function") {
      if (isDevMode && tools && typeof tools === "object") {
        const availableKeys = Object.keys(tools).join(", ");
        console.warn(
          "[nostr] NostrTools helpers did not expose SimplePool. Available keys:",
          availableKeys
        );
      }
      const error = new Error("NostrTools SimplePool is unavailable.");
      error.code = "nostr-simplepool-unavailable";
      this.poolPromise = null;
      throw error;
    }

    const creation = Promise.resolve().then(() => {
      const instance = new SimplePool();
      this.pool = instance;
      return instance;
    });

    const shared = creation
      .then((instance) => {
        this.poolPromise = Promise.resolve(instance);
        return instance;
      })
      .catch((error) => {
        this.poolPromise = null;
        throw error;
      });

    this.poolPromise = shared;
    return shared;
  }

  // We subscribe to kind `0` purely as a liveness probe because almost every
  // relay can answer it quickly. Either an `event` or `eose` signals success,
  // while the 5s timer guards against relays that never respond. We immediately
  // `unsub` to avoid leaking subscriptions. Note: any future change must still
  // provide a lightweight readiness check with similar timeout semantics.
  async connectToRelays() {
    return Promise.all(
      this.relays.map(
        (url) =>
          new Promise((resolve) => {
            const sub = this.pool.sub([url], [{ kinds: [0], limit: 1 }]);
            const timeout = setTimeout(() => {
              sub.unsub();
              resolve({ url, success: false });
            }, 5000);

            const succeed = () => {
              clearTimeout(timeout);
              sub.unsub();
              resolve({ url, success: true });
            };
            sub.on("event", succeed);
            sub.on("eose", succeed);
          })
      )
    );
  }

  /**
   * Attempt login with a Nostr extension
   */
  async login(options = {}) {
    try {
      const extension = window.nostr;
      if (!extension) {
        console.log("No Nostr extension found");
        throw new Error(
          "Please install a Nostr extension (Alby, nos2x, etc.)."
        );
      }

      const { allowAccountSelection = false, expectPubkey } =
        typeof options === "object" && options !== null ? options : {};
      const normalizedExpectedPubkey =
        typeof expectPubkey === "string" && expectPubkey.trim()
          ? expectPubkey.trim().toLowerCase()
          : null;

      if (typeof extension.getPublicKey !== "function") {
        throw new Error(
          "This NIP-07 extension is missing getPublicKey support. Please update the extension."
        );
      }

      if (typeof extension.enable === "function") {
        if (isDevMode) {
          console.log("Requesting permissions from NIP-07 extension...");
        }
        try {
          await withNip07Timeout(() => extension.enable());
        } catch (enableErr) {
          throw new Error(
            enableErr && enableErr.message
              ? enableErr.message
              : "The NIP-07 extension denied the permission request."
          );
        }
      }

      if (allowAccountSelection && typeof extension.selectAccounts === "function") {
        try {
          const selection = await withNip07Timeout(() =>
            extension.selectAccounts(expectPubkey ? [expectPubkey] : undefined)
          );

          const didCancelSelection =
            selection === undefined ||
            selection === null ||
            selection === false ||
            (Array.isArray(selection) && selection.length === 0);

          if (didCancelSelection) {
            throw new Error("Account selection was cancelled.");
          }
        } catch (selectionErr) {
          const message =
            selectionErr && typeof selectionErr.message === "string"
              ? selectionErr.message
              : "Account selection was cancelled.";
          throw new Error(message);
        }
      }
      const pubkey = await withNip07Timeout(() => extension.getPublicKey());
      if (!pubkey || typeof pubkey !== "string") {
        throw new Error(
          "The NIP-07 extension did not return a public key. Please try again."
        );
      }

      if (
        normalizedExpectedPubkey &&
        pubkey.toLowerCase() !== normalizedExpectedPubkey
      ) {
        throw new Error(
          "The selected account doesn't match the expected profile. Please try again."
        );
      }
      const nip19Tools = await ensureNostrTools();
      const npubEncode = nip19Tools?.nip19?.npubEncode;
      if (typeof npubEncode !== "function") {
        throw new Error("NostrTools nip19 encoder is unavailable.");
      }
      const npub = npubEncode(pubkey);

      if (isDevMode) {
        console.log("Got pubkey:", pubkey);
        console.log("Converted to npub:", npub);
        console.log("Whitelist:", accessControl.getWhitelist());
        console.log("Blacklist:", accessControl.getBlacklist());
      }
      // Access control
      if (!accessControl.canAccess(npub)) {
        if (accessControl.isBlacklisted(npub)) {
          throw new Error("Your account has been blocked on this platform.");
        } else {
          throw new Error("Access restricted to whitelisted users only.");
        }
      }
      this.pubkey = pubkey;
      if (isDevMode) {
        console.log("Logged in with extension. Pubkey:", this.pubkey);
      }
      return this.pubkey;
    } catch (err) {
      console.error("Login error:", err);
      throw err;
    }
  }

  logout() {
    this.pubkey = null;
    for (const timer of this.watchHistoryRepublishTimers.values()) {
      if (timer && typeof timer.timer === "number") {
        clearTimeout(timer.timer);
      } else if (timer && timer.timer) {
        clearTimeout(timer.timer);
      } else if (typeof timer === "number") {
        clearTimeout(timer);
      }
    }
    this.watchHistoryRepublishTimers.clear();
    this.watchHistoryCache.clear();
    this.watchHistoryFingerprints.clear();
    this.watchHistoryRefreshPromises.clear();
    this.watchHistoryLastCreatedAt = 0;
    this.watchHistoryStorage = null;
    if (isDevMode) console.log("User logged out.");
  }

  async sendDirectMessage(targetNpub, message, actorPubkeyOverride = null) {
    const trimmedTarget = typeof targetNpub === "string" ? targetNpub.trim() : "";
    const trimmedMessage = typeof message === "string" ? message.trim() : "";

    if (!trimmedTarget) {
      return { ok: false, error: "invalid-target" };
    }

    if (!trimmedMessage) {
      return { ok: false, error: "empty-message" };
    }

    if (!this.pool) {
      return { ok: false, error: "nostr-uninitialized" };
    }

    const extension = window?.nostr;
    if (!extension) {
      return { ok: false, error: "nostr-extension-missing" };
    }

    const nip04 = extension.nip04;
    if (!nip04 || typeof nip04.encrypt !== "function") {
      return { ok: false, error: "nip04-unavailable" };
    }

    if (typeof extension.signEvent !== "function") {
      return { ok: false, error: "sign-event-unavailable" };
    }

    let actorHex =
      typeof actorPubkeyOverride === "string" && actorPubkeyOverride.trim()
        ? actorPubkeyOverride.trim()
        : "";

    if (!actorHex && typeof this.pubkey === "string") {
      actorHex = this.pubkey.trim();
    }

    if (!actorHex && typeof extension.getPublicKey === "function") {
      try {
        actorHex = await extension.getPublicKey();
      } catch (error) {
        if (isDevMode) {
          console.warn(
            "[nostr] Failed to fetch actor pubkey from extension:",
            error
          );
        }
      }
    }

    if (!actorHex) {
      return { ok: false, error: "missing-actor-pubkey" };
    }

    const targetHex = decodeNpubToHex(trimmedTarget);
    if (!targetHex) {
      return { ok: false, error: "invalid-target" };
    }

    let ciphertext = "";
    try {
      ciphertext = await nip04.encrypt(targetHex, trimmedMessage);
    } catch (error) {
      return { ok: false, error: "encryption-failed", details: error };
    }

    const event = {
      kind: 4,
      created_at: Math.floor(Date.now() / 1000),
      tags: [["p", targetHex]],
      content: ciphertext,
      pubkey: actorHex,
    };

    let signedEvent;
    try {
      signedEvent = await extension.signEvent(event);
    } catch (error) {
      return { ok: false, error: "signature-failed", details: error };
    }

    const relays =
      Array.isArray(this.relays) && this.relays.length ? this.relays : RELAY_URLS;

    const publishResults = await Promise.all(
      relays.map((url) => publishEventToRelay(this.pool, url, signedEvent))
    );

    const success = publishResults.some((result) => result.success);
    if (!success) {
      return {
        ok: false,
        error: "publish-failed",
        details: publishResults.filter((result) => !result.success),
      };
    }

    return { ok: true };
  }

  /**
   * Publish a new video using the v3 content schema.
   */
  async signAndPublishEvent(
    event,
    {
      context = "event",
      logName = context,
      devLogLabel = logName,
      rejectionLogLevel = "error",
    } = {}
  ) {
    const signedEvent = await window.nostr.signEvent(event);
    if (isDevMode) {
      console.log(`Signed ${devLogLabel} event:`, signedEvent);
    }

    const publishResults = await publishEventToRelays(
      this.pool,
      this.relays,
      signedEvent
    );

    let publishSummary;
    try {
      publishSummary = assertAnyRelayAccepted(publishResults, { context });
    } catch (publishError) {
      if (publishError?.relayFailures?.length) {
        const logLevel = rejectionLogLevel === "warn" ? "warn" : "error";
        publishError.relayFailures.forEach(
          ({ url, error: relayError, reason }) => {
            console[logLevel](
              `[nostr] ${logName} rejected by ${url}: ${reason}`,
              relayError || reason
            );
          }
        );
      }
      throw publishError;
    }

    if (isDevMode) {
      publishSummary.accepted.forEach(({ url }) => {
        console.log(`${logName} published to ${url}`);
      });
    }

    if (publishSummary.failed.length) {
      publishSummary.failed.forEach(({ url, error: relayError }) => {
        const reason =
          relayError instanceof Error
            ? relayError.message
            : relayError
            ? String(relayError)
            : "publish failed";
        console.warn(
          `[nostr] ${logName} not accepted by ${url}: ${reason}`,
          relayError
        );
      });
    }

    return { signedEvent, summary: publishSummary };
  }

  async publishVideo(videoPayload, pubkey) {
    if (!pubkey) throw new Error("Not logged in to publish video.");

    const { videoData, nip71Metadata } = extractVideoPublishPayload(videoPayload);

    if (isDevMode) {
      console.log("Publishing new video with data:", videoData);
      if (nip71Metadata) {
        console.log("Including NIP-71 metadata:", nip71Metadata);
      }
    }

    const rawMagnet = typeof videoData.magnet === "string" ? videoData.magnet : "";
    let finalMagnet = rawMagnet.trim();
    if (videoData.isPrivate && finalMagnet) {
      finalMagnet = fakeEncrypt(finalMagnet);
    }
    const finalUrl =
      typeof videoData.url === "string" ? videoData.url.trim() : "";
    const finalThumbnail =
      typeof videoData.thumbnail === "string" ? videoData.thumbnail.trim() : "";
    const finalDescription =
      typeof videoData.description === "string"
        ? videoData.description.trim()
        : "";
    const finalTitle =
      typeof videoData.title === "string" ? videoData.title.trim() : "";
    const providedMimeType =
      typeof videoData.mimeType === "string"
        ? videoData.mimeType.trim()
        : "";

    const createdAt = Math.floor(Date.now() / 1000);

    // brand-new root & d
    const videoRootId = `${Date.now()}-${Math.random().toString(36).slice(2)}`;
    const dTagValue = `${Date.now()}-${Math.random().toString(36).slice(2)}`;

    const finalEnableComments =
      videoData.enableComments === false ? false : true;
    const finalWs =
      typeof videoData.ws === "string" ? videoData.ws.trim() : "";
    const finalXs =
      typeof videoData.xs === "string" ? videoData.xs.trim() : "";

    const contentObject = {
      version: 3,
      title: finalTitle,
      url: finalUrl,
      magnet: finalMagnet,
      thumbnail: finalThumbnail,
      description: finalDescription,
      mode: videoData.mode || "live",
      videoRootId,
      deleted: false,
      isPrivate: videoData.isPrivate ?? false,
      enableComments: finalEnableComments,
    };

    if (finalWs) {
      contentObject.ws = finalWs;
    }

    if (finalXs) {
      contentObject.xs = finalXs;
    }

    const event = buildVideoPostEvent({
      pubkey,
      created_at: createdAt,
      dTagValue,
      content: contentObject,
    });

    if (isDevMode) {
      console.log("Publish event with brand-new root:", videoRootId);
      console.log("Event content:", event.content);
    }

    try {
      const { signedEvent } = await this.signAndPublishEvent(event, {
        context: "video note",
        logName: "Video note",
        devLogLabel: "video note",
      });

      if (finalUrl) {
        const inferredMimeType = inferMimeTypeFromUrl(finalUrl);
        const mimeType =
          providedMimeType || inferredMimeType || "application/octet-stream";

        const mirrorTags = [
          ["url", finalUrl],
          ["m", mimeType],
        ];

        if (finalThumbnail) {
          mirrorTags.push(["thumb", finalThumbnail]);
        }

        const altText = finalDescription || finalTitle || "";
        if (altText) {
          mirrorTags.push(["alt", altText]);
        }

        if (!contentObject.isPrivate && finalMagnet) {
          mirrorTags.push(["magnet", finalMagnet]);
        }

        const mirrorEvent = buildVideoMirrorEvent({
          pubkey,
          created_at: createdAt,
          tags: mirrorTags,
          content: altText,
        });

        if (isDevMode) {
          console.log("Prepared NIP-94 mirror event:", mirrorEvent);
        }

        try {
          await this.signAndPublishEvent(mirrorEvent, {
            context: "NIP-94 mirror",
            logName: "NIP-94 mirror",
            devLogLabel: "NIP-94 mirror",
            rejectionLogLevel: "warn",
          });

          if (isDevMode) {
            console.log(
              "NIP-94 mirror dispatched for hosted URL:",
              finalUrl
            );
          }
        } catch (mirrorError) {
          if (isDevMode) {
            console.warn(
              "[nostr] NIP-94 mirror rejected by all relays:",
              mirrorError
            );
          }
        }
      } else if (isDevMode) {
        console.log("Skipping NIP-94 mirror: no hosted URL provided.");
      }
      return signedEvent;
    } catch (err) {
      if (isDevMode) console.error("Failed to sign/publish:", err);
      throw err;
    }
  }

  async publishNip71Video(videoPayload, pubkey) {
    if (!FEATURE_PUBLISH_NIP71) {
      return null;
    }

    if (!pubkey) {
      throw new Error("Not logged in to publish video.");
    }

    const { videoData, nip71Metadata } = extractVideoPublishPayload(videoPayload);

    if (!nip71Metadata || typeof nip71Metadata !== "object") {
      if (isDevMode) {
        console.log("[nostr] Skipping NIP-71 publish: metadata missing.");
      }
      return null;
    }

    const title = stringFromInput(videoData?.title);
    const description = stringFromInput(videoData?.description);

    const event = buildNip71VideoEvent({
      metadata: nip71Metadata,
      pubkey,
      title,
      summaryFallback: description,
      createdAt: Math.floor(Date.now() / 1000),
    });

    if (!event) {
      if (isDevMode) {
        console.warn("[nostr] Skipping NIP-71 publish: builder produced no event.");
      }
      return null;
    }

    if (isDevMode) {
      console.log("Prepared NIP-71 video event:", event);
    }

    const { signedEvent } = await this.signAndPublishEvent(event, {
      context: "NIP-71 video",
      logName: "NIP-71 video",
      devLogLabel: "NIP-71 video",
      rejectionLogLevel: "warn",
    });

    return signedEvent;
  }

  /**
   * Edits a video by creating a *new event* with a brand-new d tag,
   * but reuses the same videoRootId as the original.
   *
   * This version forces version=2 for the original note and uses
   * lowercase comparison for public keys.
   */
  async editVideo(originalEventStub, updatedData, userPubkey) {
    if (!userPubkey) {
      throw new Error("Not logged in to edit.");
    }

    // Convert the provided pubkey to lowercase
    const userPubkeyLower = userPubkey.toLowerCase();

    // Use getEventById to fetch the full original event details
    const baseEvent = await this.getEventById(originalEventStub.id);
    if (!baseEvent) {
      throw new Error("Could not retrieve the original event to edit.");
    }

    // Check that the original event is version 2 or higher
    if (baseEvent.version < 2) {
      throw new Error(
        "This video is not in the supported version for editing."
      );
    }

    // Ownership check (compare lowercase hex public keys)
    if (
      !baseEvent.pubkey ||
      baseEvent.pubkey.toLowerCase() !== userPubkeyLower
    ) {
      throw new Error("You do not own this video (pubkey mismatch).");
    }

    // Decrypt the old magnet if the note is private
    let oldPlainMagnet = baseEvent.magnet || "";
    if (baseEvent.isPrivate && oldPlainMagnet) {
      oldPlainMagnet = fakeDecrypt(oldPlainMagnet);
    }

    const oldUrl = baseEvent.url || "";

    // Determine if the updated note should be private
    const wantPrivate = updatedData.isPrivate ?? baseEvent.isPrivate ?? false;

    // Use the new magnet if provided; otherwise, fall back to the decrypted old magnet
    const magnetEdited = updatedData.magnetEdited === true;
    const newMagnetValue =
      typeof updatedData.magnet === "string" ? updatedData.magnet.trim() : "";
    let finalPlainMagnet = magnetEdited ? newMagnetValue : oldPlainMagnet;
    let finalMagnet =
      wantPrivate && finalPlainMagnet
        ? fakeEncrypt(finalPlainMagnet)
        : finalPlainMagnet;

    const urlEdited = updatedData.urlEdited === true;
    const newUrlValue =
      typeof updatedData.url === "string" ? updatedData.url.trim() : "";
    const finalUrl = urlEdited ? newUrlValue : oldUrl;

    const wsEdited = updatedData.wsEdited === true;
    const xsEdited = updatedData.xsEdited === true;
    const newWsValue =
      typeof updatedData.ws === "string" ? updatedData.ws.trim() : "";
    const newXsValue =
      typeof updatedData.xs === "string" ? updatedData.xs.trim() : "";
    const baseWs =
      typeof baseEvent.ws === "string" ? baseEvent.ws.trim() : "";
    const baseXs =
      typeof baseEvent.xs === "string" ? baseEvent.xs.trim() : "";
    const finalWs = wsEdited ? newWsValue : baseWs;
    const finalXs = xsEdited ? newXsValue : baseXs;
    const finalEnableComments =
      typeof updatedData.enableComments === "boolean"
        ? updatedData.enableComments
        : baseEvent.enableComments === false
          ? false
          : true;

    // Use the existing videoRootId (or fall back to the base event's ID)
    const oldRootId = baseEvent.videoRootId || baseEvent.id;

    // Generate a new d-tag so that the edit gets its own share link
    const newD = `${Date.now()}-edit-${Math.random().toString(36).slice(2)}`;

    // Build the updated content object
    const contentObject = {
      videoRootId: oldRootId,
      version: updatedData.version ?? baseEvent.version ?? 2,
      deleted: false,
      isPrivate: wantPrivate,
      title: updatedData.title ?? baseEvent.title,
      url: finalUrl,
      magnet: finalMagnet,
      thumbnail: updatedData.thumbnail ?? baseEvent.thumbnail,
      description: updatedData.description ?? baseEvent.description,
      mode: updatedData.mode ?? baseEvent.mode ?? "live",
      enableComments: finalEnableComments,
    };

    if (finalWs) {
      contentObject.ws = finalWs;
    }

    if (finalXs) {
      contentObject.xs = finalXs;
    }

    const event = {
      kind: 30078,
      // Use the provided userPubkey (or you can also force it to lowercase here if desired)
      pubkey: userPubkeyLower,
      created_at: Math.floor(Date.now() / 1000),
      tags: [
        ["t", "video"],
        ["d", newD], // new share link tag
      ],
      content: JSON.stringify(contentObject),
    };

    if (isDevMode) {
      console.log("Creating edited event with root ID:", oldRootId);
      console.log("Event content:", event.content);
    }

    try {
      const signedEvent = await window.nostr.signEvent(event);
      if (isDevMode) {
        console.log("Signed edited event:", signedEvent);
      }

      const publishResults = await publishEventToRelays(
        this.pool,
        this.relays,
        signedEvent
      );

      let publishSummary;
      try {
        publishSummary = assertAnyRelayAccepted(publishResults, {
          context: "edited video note",
        });
      } catch (publishError) {
        if (publishError?.relayFailures?.length) {
          publishError.relayFailures.forEach(
            ({ url, error: relayError, reason }) => {
              console.error(
                `[nostr] Edited video rejected by ${url}: ${reason}`,
                relayError || reason
              );
            }
          );
        }
        throw publishError;
      }

      if (isDevMode) {
        publishSummary.accepted.forEach(({ url }) =>
          console.log(`Edited video published to ${url}`)
        );
      }

      if (publishSummary.failed.length) {
        publishSummary.failed.forEach(({ url, error: relayError }) => {
          const reason =
            relayError instanceof Error
              ? relayError.message
              : relayError
              ? String(relayError)
              : "publish failed";
          console.warn(
            `[nostr] Edited video not accepted by ${url}: ${reason}`,
            relayError
          );
        });
      }

      return signedEvent;
    } catch (err) {
      console.error("Edit failed:", err);
      throw err;
    }
  }

  /**
   * revertVideo => old style
   */
  async revertVideo(originalEvent, pubkey) {
    if (!pubkey) {
      throw new Error("Not logged in to revert.");
    }
    if (originalEvent.pubkey !== pubkey) {
      throw new Error("Not your event (pubkey mismatch).");
    }

    let baseEvent = originalEvent;
    if (!baseEvent.tags || !Array.isArray(baseEvent.tags)) {
      const fetched = await this.getEventById(originalEvent.id);
      if (!fetched) {
        throw new Error("Could not fetch the original event for reverting.");
      }
      baseEvent = {
        id: fetched.id,
        pubkey: fetched.pubkey,
        content: JSON.stringify({
          version: fetched.version,
          deleted: fetched.deleted,
          isPrivate: fetched.isPrivate,
          title: fetched.title,
          url: fetched.url,
          magnet: fetched.magnet,
          thumbnail: fetched.thumbnail,
          description: fetched.description,
          mode: fetched.mode,
        }),
        tags: fetched.tags,
      };
    }

    const safeTags = Array.isArray(baseEvent.tags) ? baseEvent.tags : [];
    const dTag = safeTags.find((t) => t[0] === "d");
    const existingD = dTag ? dTag[1] : null;

    let oldContent = {};
    try {
      oldContent = JSON.parse(baseEvent.content || "{}");
    } catch (err) {
      if (isDevMode) {
        console.warn("[nostr] Failed to parse baseEvent.content while reverting:", err);
      }
      oldContent = {};
    }
    const oldVersion = oldContent.version ?? 1;

    const finalRootId =
      oldContent.videoRootId ||
      (existingD
        ? `LEGACY:${baseEvent.pubkey}:${existingD}`
        : baseEvent.id);

    const contentObject = {
      videoRootId: finalRootId,
      version: oldVersion,
      deleted: true,
      isPrivate: oldContent.isPrivate ?? false,
      title: oldContent.title || "",
      url: "",
      magnet: "",
      thumbnail: "",
      description: "This version was reverted by the creator.",
      mode: oldContent.mode || "live",
    };

    const tags = [["t", "video"]];
    if (existingD) {
      tags.push(["d", existingD]);
    }

    const event = {
      kind: 30078,
      pubkey,
      created_at: Math.floor(Date.now() / 1000),
      tags,
      content: JSON.stringify(contentObject),
    };

    const signedEvent = await window.nostr.signEvent(event);
    const publishResults = await publishEventToRelays(
      this.pool,
      this.relays,
      signedEvent
    );

    let publishSummary;
    try {
      publishSummary = assertAnyRelayAccepted(publishResults, {
        context: "video revert",
      });
    } catch (publishError) {
      if (publishError?.relayFailures?.length) {
        publishError.relayFailures.forEach(
          ({ url, error: relayError, reason }) => {
            console.error(
              `[nostr] Video revert rejected by ${url}: ${reason}`,
              relayError || reason
            );
          }
        );
      }
      throw publishError;
    }

    if (isDevMode) {
      publishSummary.accepted.forEach(({ url }) =>
        console.log(`Revert event published to ${url}`)
      );
    }

    if (publishSummary.failed.length) {
      publishSummary.failed.forEach(({ url, error: relayError }) => {
        const reason =
          relayError instanceof Error
            ? relayError.message
            : relayError
            ? String(relayError)
            : "publish failed";
        console.warn(
          `[nostr] Video revert not accepted by ${url}: ${reason}`,
          relayError
        );
      });
    }

    return signedEvent;
  }

  /**
   * "Deleting" => Mark all content with the same videoRootId as {deleted:true}
   * and blank out magnet/desc.
   *
   * This version now asks for confirmation before proceeding.
   */
  async deleteAllVersions(videoRootId, pubkey, options = {}) {
    if (!pubkey) {
      throw new Error("Not logged in to delete all versions.");
    }

    const shouldConfirm = options?.confirm !== false;
    let confirmed = true;

    if (shouldConfirm && typeof window?.confirm === "function") {
      confirmed = window.confirm(
        "Are you sure you want to delete all versions of this video? This action cannot be undone."
      );
    }

    if (!confirmed) {
      console.log("Deletion cancelled by user.");
      return null; // Cancel deletion if user clicks "Cancel"
    }

    // 1) Find all events in our local allEvents that share the same root.
    const matchingEvents = [];
    for (const [id, vid] of this.allEvents.entries()) {
      if (
        vid.videoRootId === videoRootId &&
        vid.pubkey === pubkey &&
        !vid.deleted
      ) {
        matchingEvents.push(vid);
      }
    }
    if (!matchingEvents.length) {
      throw new Error("No existing events found for that root.");
    }

    // 2) For each event, create a "revert" event to mark it as deleted.
    // This will prompt the user (via the extension) to sign the deletion.
    for (const vid of matchingEvents) {
      await this.revertVideo(
        {
          id: vid.id,
          pubkey: vid.pubkey,
          content: JSON.stringify({
            version: vid.version,
            deleted: vid.deleted,
            isPrivate: vid.isPrivate,
            title: vid.title,
            url: vid.url,
            magnet: vid.magnet,
            thumbnail: vid.thumbnail,
            description: vid.description,
            mode: vid.mode,
          }),
          tags: vid.tags,
        },
        pubkey
      );
    }

    return true;
  }

  /**
 * Saves all known events to localStorage (or a different storage if you prefer).
 */
  saveLocalData() {
    if (typeof localStorage === "undefined") {
      return;
    }

    const payload = {
      version: 1,
      savedAt: Date.now(),
      events: {},
    };

    for (const [id, vid] of this.allEvents.entries()) {
      payload.events[id] = vid;
    }

    try {
      localStorage.setItem(EVENTS_CACHE_STORAGE_KEY, JSON.stringify(payload));
      localStorage.removeItem(LEGACY_EVENTS_STORAGE_KEY);
    } catch (err) {
      if (isDevMode) {
        console.warn("[nostr] Failed to persist events cache:", err);
      }
    }
  }

  /**
   * Subscribe to *all* videos (old and new) with a single subscription,
   * buffering incoming events to avoid excessive DOM updates.
   */
  subscribeVideos(onVideo) {
    const filter = {
      kinds: [30078],
      "#t": ["video"],
      // Adjust limit/time as desired
      limit: 500,
      since: 0,
    };

    if (isDevMode) {
      console.log("[subscribeVideos] Subscribing with filter:", filter);
    }

    const sub = this.pool.sub(this.relays, [filter]);
    const invalidDuringSub = [];

    // We'll collect events here instead of processing them instantly
    let eventBuffer = [];

    // 1) On each incoming event, just push to the buffer
    sub.on("event", (event) => {
      eventBuffer.push(event);
    });

    // 2) Process buffered events on a setInterval (e.g., every second)
    const processInterval = setInterval(() => {
      if (eventBuffer.length > 0) {
        // Copy and clear the buffer
        const toProcess = eventBuffer.slice();
        eventBuffer = [];

        // Now handle each event
        for (const evt of toProcess) {
          try {
            const video = convertEventToVideo(evt);

            if (video.invalid) {
              invalidDuringSub.push({ id: video.id, reason: video.reason });
              continue;
            }

            // Store in allEvents
            this.allEvents.set(evt.id, video);

            // If it's a "deleted" note, remove from activeMap
            if (video.deleted) {
              const activeKey = getActiveKey(video);
              this.activeMap.delete(activeKey);
              continue;
            }

            // Otherwise, if it's newer than what we have, update activeMap
            const activeKey = getActiveKey(video);
            const prevActive = this.activeMap.get(activeKey);
            if (!prevActive || video.created_at > prevActive.created_at) {
              this.activeMap.set(activeKey, video);
              onVideo(video); // Trigger the callback that re-renders
            }
          } catch (err) {
            if (isDevMode) {
              console.error("[subscribeVideos] Error processing event:", err);
            }
          }
        }

        // Optionally, save data to local storage after processing the batch
        this.saveLocalData();
      }
    }, 1000);

    // You can still use sub.on("eose") if needed
    sub.on("eose", () => {
      if (isDevMode && invalidDuringSub.length > 0) {
        console.warn(
          `[subscribeVideos] found ${invalidDuringSub.length} invalid video notes (with reasons):`,
          invalidDuringSub
        );
      }
      if (isDevMode) {
        console.log(
          "[subscribeVideos] Reached EOSE for all relays (historical load done)"
        );
      }
    });

    // Return the subscription object if you need to unsub manually later
    const originalUnsub =
      typeof sub.unsub === "function" ? sub.unsub.bind(sub) : () => {};
    let unsubscribed = false;
    sub.unsub = () => {
      if (unsubscribed) {
        return;
      }
      unsubscribed = true;
      clearInterval(processInterval);
      try {
        return originalUnsub();
      } catch (err) {
        console.error("[subscribeVideos] Failed to unsub from pool:", err);
        return undefined;
      }
    };

    return sub;
  }

  /**
   * fetchVideos => old approach
   */
  async fetchVideos() {
    const filter = {
      kinds: [30078],
      "#t": ["video"],
      limit: 300,
      since: 0,
    };

    const localAll = new Map();
    // NEW: track invalid
    const invalidNotes = [];

    try {
      await Promise.all(
        this.relays.map(async (url) => {
          const events = await this.pool.list([url], [filter]);
          for (const evt of events) {
            const vid = convertEventToVideo(evt);
            if (vid.invalid) {
              // Accumulate if invalid
              invalidNotes.push({ id: vid.id, reason: vid.reason });
            } else {
              // Only add if good
              localAll.set(evt.id, vid);
            }
          }
        })
      );

      // Merge into allEvents
      for (const [id, vid] of localAll.entries()) {
        this.allEvents.set(id, vid);
      }

      // Rebuild activeMap
      this.activeMap.clear();
      for (const [id, video] of this.allEvents.entries()) {
        if (video.deleted) continue;
        const activeKey = getActiveKey(video);
        const existing = this.activeMap.get(activeKey);

        if (!existing || video.created_at > existing.created_at) {
          this.activeMap.set(activeKey, video);
        }
      }

      // OPTIONAL: Log invalid stats
      if (invalidNotes.length > 0 && isDevMode) {
        console.warn(
          `Skipped ${invalidNotes.length} invalid video notes:\n`,
          invalidNotes.map((n) => `${n.id.slice(0, 8)}.. => ${n.reason}`)
        );
      }

      const activeVideos = Array.from(this.activeMap.values()).sort(
        (a, b) => b.created_at - a.created_at
      );
      return activeVideos;
    } catch (err) {
      console.error("fetchVideos error:", err);
      return [];
    }
  }

  /**
   * getEventById => old approach
   */
  async getEventById(eventId) {
    const local = this.allEvents.get(eventId);
    if (local) {
      return local;
    }
    try {
      for (const url of this.relays) {
        const maybeEvt = await this.pool.get([url], { ids: [eventId] });
        if (maybeEvt && maybeEvt.id === eventId) {
          const video = convertEventToVideo(maybeEvt);
          this.allEvents.set(eventId, video);
          return video;
        }
      }
    } catch (err) {
      if (isDevMode) {
        console.error("getEventById direct fetch error:", err);
      }
    }
    return null;
  }

  getRequestTimeoutMs(timeoutMs) {
    const candidate = Number(timeoutMs);
    if (Number.isFinite(candidate) && candidate > 0) {
      return Math.floor(candidate);
    }
    const poolTimeout = Number(this.pool?.getTimeout);
    if (Number.isFinite(poolTimeout) && poolTimeout > 0) {
      return Math.floor(poolTimeout);
    }
    return 3400;
  }

  normalizeCountFilter(filter) {
    if (!filter || typeof filter !== "object") {
      return null;
    }

    const normalized = {};

    const toStringArray = (value) => {
      if (value === undefined || value === null) {
        return [];
      }
      const source = Array.isArray(value) ? value : [value];
      const collected = [];
      for (const item of source) {
        if (typeof item !== "string") {
          continue;
        }
        const trimmed = item.trim();
        if (!trimmed || collected.includes(trimmed)) {
          continue;
        }
        collected.push(trimmed);
      }
      return collected;
    };

    if (filter.kinds !== undefined) {
      const kindsSource = Array.isArray(filter.kinds)
        ? filter.kinds
        : [filter.kinds];
      const normalizedKinds = [];
      const seenKinds = new Set();
      for (const candidate of kindsSource) {
        const parsed = Number(candidate);
        if (!Number.isFinite(parsed)) {
          continue;
        }
        const normalizedValue = Math.floor(parsed);
        if (seenKinds.has(normalizedValue)) {
          continue;
        }
        seenKinds.add(normalizedValue);
        normalizedKinds.push(normalizedValue);
      }
      if (normalizedKinds.length) {
        normalized.kinds = normalizedKinds;
      }
    }

    const ids = toStringArray(filter.ids);
    if (ids.length) {
      normalized.ids = ids;
    }

    const authors = toStringArray(filter.authors);
    if (authors.length) {
      normalized.authors = authors;
    }

    for (const [key, value] of Object.entries(filter)) {
      if (!key.startsWith("#")) {
        continue;
      }
      const tagValues = toStringArray(value);
      if (tagValues.length) {
        normalized[key] = tagValues;
      }
    }

    if (filter.since !== undefined) {
      const parsedSince = Number(filter.since);
      if (Number.isFinite(parsedSince)) {
        normalized.since = Math.floor(parsedSince);
      }
    }

    if (filter.until !== undefined) {
      const parsedUntil = Number(filter.until);
      if (Number.isFinite(parsedUntil)) {
        normalized.until = Math.floor(parsedUntil);
      }
    }

    if (filter.limit !== undefined) {
      const parsedLimit = Number(filter.limit);
      if (Number.isFinite(parsedLimit) && parsedLimit >= 0) {
        normalized.limit = Math.floor(parsedLimit);
      }
    }

    return Object.keys(normalized).length ? normalized : null;
  }

  normalizeCountFilters(filters) {
    if (!filters) {
      return [];
    }

    const list = Array.isArray(filters) ? filters : [filters];
    const normalized = [];

    for (const candidate of list) {
      const normalizedFilter = this.normalizeCountFilter(candidate);
      if (normalizedFilter) {
        normalized.push(normalizedFilter);
      }
    }

    return normalized;
  }

  generateCountRequestId(prefix = "count") {
    this.countRequestCounter += 1;
    if (this.countRequestCounter > Number.MAX_SAFE_INTEGER - 1) {
      this.countRequestCounter = 1;
    }
    const normalizedPrefix =
      typeof prefix === "string" && prefix.trim() ? prefix.trim() : "count";
    const timestamp = Date.now().toString(36);
    const counter = this.countRequestCounter.toString(36);
    const random = Math.random().toString(36).slice(2, 8);
    return `${normalizedPrefix}:${timestamp}:${counter}${random}`;
  }

  extractCountValue(payload) {
    if (typeof payload === "number") {
      const value = Math.floor(payload);
      return value >= 0 ? value : 0;
    }

    if (payload && typeof payload === "object") {
      const candidate =
        typeof payload.count === "number"
          ? payload.count
          : Number(payload.count);
      if (Number.isFinite(candidate)) {
        const value = Math.floor(candidate);
        return value >= 0 ? value : 0;
      }
    }

    const parsed = Number(payload);
    if (Number.isFinite(parsed)) {
      const value = Math.floor(parsed);
      return value >= 0 ? value : 0;
    }

    return 0;
  }

  async sendRawCountFrame(relayUrl, filters, options = {}) {
    if (!this.pool) {
      throw new Error(
        "Nostr pool not initialized. Call nostrClient.init() before requesting counts."
      );
    }

    const normalizedUrl =
      typeof relayUrl === "string" ? relayUrl.trim() : "";
    if (!normalizedUrl) {
      throw new Error("Invalid relay URL for COUNT request.");
    }

    if (this.countUnsupportedRelays.has(normalizedUrl)) {
      throw this.makeCountUnsupportedError(normalizedUrl);
    }

    const normalizedFilters = this.normalizeCountFilters(filters);
    if (!normalizedFilters.length) {
      throw new Error("At least one filter is required for a COUNT request.");
    }

    const requestId =
      typeof options.subId === "string" && options.subId.trim()
        ? options.subId.trim()
        : this.generateCountRequestId();

    let relay;
    try {
      relay = await this.pool.ensureRelay(normalizedUrl);
    } catch (error) {
      throw new Error(`Failed to connect to relay ${normalizedUrl}`);
    }

    if (!relay) {
      throw new Error(
        `Relay ${normalizedUrl} is unavailable for COUNT requests.`
      );
    }

    const frame = ["COUNT", requestId, ...normalizedFilters];
    let countPromise;

    if (
      relay.openCountRequests instanceof Map &&
      typeof relay.send === "function"
    ) {
      countPromise = new Promise((resolve, reject) => {
        const cleanup = () => {
          if (relay.openCountRequests instanceof Map) {
            relay.openCountRequests.delete(requestId);
          }
        };

        relay.openCountRequests.set(requestId, {
          resolve: (value) => {
            cleanup();
            resolve(value);
          },
          reject: (error) => {
            cleanup();
            reject(error);
          },
        });

        let sendResult;
        try {
          sendResult = relay.send(JSON.stringify(frame));
        } catch (error) {
          cleanup();
          reject(error);
          return;
        }

        if (sendResult && typeof sendResult.catch === "function") {
          sendResult.catch((error) => {
            cleanup();
            reject(error);
          });
        }
      });
    } else if (typeof relay.count === "function") {
      countPromise = relay.count(normalizedFilters, { id: requestId });
    } else {
      this.countUnsupportedRelays.add(normalizedUrl);
      throw this.makeCountUnsupportedError(normalizedUrl);
    }

    const timeoutMs = this.getRequestTimeoutMs(options.timeoutMs);
    const rawResult = await withRequestTimeout(
      countPromise,
      timeoutMs,
      () => {
        if (relay?.openCountRequests instanceof Map) {
          relay.openCountRequests.delete(requestId);
        }
      },
      `COUNT request timed out after ${timeoutMs}ms`
    );

    const countValue = this.extractCountValue(rawResult);
    return ["COUNT", requestId, { count: countValue }];
  }

  async countEventsAcrossRelays(filters, options = {}) {
    const normalizedFilters = this.normalizeCountFilters(filters);
    if (!normalizedFilters.length) {
      return { total: 0, best: null, perRelay: [] };
    }

    const relayList =
      Array.isArray(options.relays) && options.relays.length
        ? options.relays
        : Array.isArray(this.relays) && this.relays.length
        ? this.relays
        : RELAY_URLS;

    const normalizedRelayList = relayList
      .map((url) => (typeof url === "string" ? url.trim() : ""))
      .filter(Boolean);

    const activeRelays = [];
    const precomputedEntries = [];

    for (const url of normalizedRelayList) {
      if (this.countUnsupportedRelays.has(url)) {
        const error = this.makeCountUnsupportedError(url);
        precomputedEntries.push({
          url,
          ok: false,
          error,
          unsupported: true,
        });
        continue;
      }
      activeRelays.push(url);
    }

    const activeResults = await Promise.all(
      activeRelays.map(async (url) => {
        try {
          const frame = await this.sendRawCountFrame(url, normalizedFilters, {
            timeoutMs: options.timeoutMs,
          });
          const count = this.extractCountValue(frame?.[2]);
          return { url, ok: true, frame, count };
        } catch (error) {
          const isUnsupported = error?.code === "count-unsupported";
          if (isUnsupported) {
            this.countUnsupportedRelays.add(url);
          } else if (isDevMode) {
            console.warn(`[nostr] COUNT request failed on ${url}:`, error);
          }
          return { url, ok: false, error, unsupported: isUnsupported };
        }
      })
    );

    const resultsByUrl = new Map();
    for (const entry of [...precomputedEntries, ...activeResults]) {
      if (entry && typeof entry.url === "string") {
        resultsByUrl.set(entry.url, entry);
      }
    }

    const perRelayResults = normalizedRelayList.map((url) => {
      if (resultsByUrl.has(url)) {
        return resultsByUrl.get(url);
      }
      return { url, ok: false };
    });

    let bestEstimate = null;
    const perRelay = perRelayResults.map((entry) => {
      if (!entry || !entry.ok) {
        return entry;
      }

      const numericValue = Number(entry.count);
      const normalizedCount =
        Number.isFinite(numericValue) && numericValue >= 0 ? numericValue : 0;

      const normalizedEntry = {
        ...entry,
        count: normalizedCount,
      };

      if (!Number.isFinite(numericValue) || numericValue < 0) {
        normalizedEntry.rawCount = entry.count;
      }

      if (
        !bestEstimate ||
        normalizedCount > bestEstimate.count ||
        (bestEstimate && normalizedCount === bestEstimate.count && !bestEstimate.frame)
      ) {
        bestEstimate = {
          relay: normalizedEntry.url,
          count: normalizedCount,
          frame: normalizedEntry.frame,
        };
      }

      return normalizedEntry;
    });

    const total = bestEstimate ? bestEstimate.count : 0;

    return {
      total,
      best: bestEstimate,
      perRelay,
    };
  }

  /**
   * Ensure we have every historical revision for a given video in memory and
   * return the complete set sorted newest-first. We primarily group revisions
   * by their shared `videoRootId`, but fall back to the NIP-33 `d` tag when
   * working with legacy notes. The explicit `d` tag fetch is important because
   * relays cannot be queried by values that only exist inside the JSON
   * content. Without this pass, the UI would occasionally miss mid-history
   * edits that were published from other devices.
   */
  async hydrateVideoHistory(video) {
    if (!video || typeof video !== "object") {
      return [];
    }

    const targetRoot = typeof video.videoRootId === "string" ? video.videoRootId : "";
    const targetPubkey = typeof video.pubkey === "string" ? video.pubkey.toLowerCase() : "";
    const findDTagValue = (tags = []) => {
      if (!Array.isArray(tags)) {
        return "";
      }
      for (const tag of tags) {
        if (!Array.isArray(tag) || tag.length < 2) {
          continue;
        }
        if (tag[0] === "d" && typeof tag[1] === "string") {
          return tag[1];
        }
      }
      return "";
    };

    const targetDTag = findDTagValue(video.tags);

    const collectLocalMatches = () => {
      const seen = new Set();
      const matches = [];
      for (const candidate of this.allEvents.values()) {
        if (!candidate || typeof candidate !== "object") {
          continue;
        }
        if (targetPubkey) {
          const candidatePubkey = typeof candidate.pubkey === "string"
            ? candidate.pubkey.toLowerCase()
            : "";
          if (candidatePubkey !== targetPubkey) {
            continue;
          }
        }

        const candidateRoot =
          typeof candidate.videoRootId === "string" ? candidate.videoRootId : "";
        const candidateDTag = findDTagValue(candidate.tags);

        const sameRoot = targetRoot && candidateRoot === targetRoot;
        const sameD = targetDTag && candidateDTag === targetDTag;

        // Legacy fallbacks: some old posts reused only the "d" tag without a
        // canonical videoRootId. If neither identifier exists we at least keep
        // the active event so the caller can surface an informative message.
        const sameLegacyRoot =
          !targetRoot && candidateRoot && candidateRoot === video.id;

        if (sameRoot || sameD || sameLegacyRoot || candidate.id === video.id) {
          if (!seen.has(candidate.id)) {
            seen.add(candidate.id);
            matches.push(candidate);
          }
        }
      }
      return matches;
    };

    let localMatches = collectLocalMatches();

    const shouldFetchFromRelays =
      localMatches.filter((entry) => !entry.deleted).length <= 1 && targetDTag;

    if (shouldFetchFromRelays && this.pool) {
      const filter = {
        kinds: [30078],
        "#t": ["video"],
        "#d": [targetDTag],
        limit: 200,
      };
      if (targetPubkey) {
        filter.authors = [video.pubkey];
      }

      try {
        const perRelay = await Promise.all(
          this.relays.map(async (url) => {
            try {
              const events = await this.pool.list([url], [filter]);
              return events || [];
            } catch (err) {
              if (isDevMode) {
                console.warn(`[nostr] History fetch failed on ${url}:`, err);
              }
              return [];
            }
          })
        );

        const merged = perRelay.flat();
        for (const evt of merged) {
          try {
            const parsed = convertEventToVideo(evt);
            if (!parsed.invalid) {
              this.allEvents.set(evt.id, parsed);
            }
          } catch (err) {
            if (isDevMode) {
              console.warn("[nostr] Failed to convert historical event:", err);
            }
          }
        }
      } catch (err) {
        if (isDevMode) {
          console.warn("[nostr] hydrateVideoHistory relay fetch error:", err);
        }
      }

      localMatches = collectLocalMatches();
    }

    return localMatches.sort((a, b) => b.created_at - a.created_at);
  }

  getActiveVideos() {
    return Array.from(this.activeMap.values()).sort(
      (a, b) => b.created_at - a.created_at
    );
  }
}

function looksLikeJsonStructure(content) {
  if (typeof content !== "string") {
    return false;
  }
  const trimmed = content.trim();
  if (!trimmed) {
    return false;
  }
  const first = trimmed[0];
  return first === "{" || first === "[";
}

function mergeWatchHistoryItemsWithFallback(parsed, fallbackItems) {
  if (!parsed || typeof parsed !== "object") {
    return {
      version: 0,
      items: fallbackItems,
      snapshot: "",
      chunkIndex: 0,
      totalChunks: 1,
    };
  }

  if (Array.isArray(parsed.items) && parsed.items.length) {
    return parsed;
  }

  if (!Array.isArray(fallbackItems) || fallbackItems.length === 0) {
    return parsed;
  }

  return { ...parsed, items: fallbackItems };
}

function parseWatchHistoryContentWithFallback(
  content,
  fallbackItems,
  fallbackPayload
) {
  if (!looksLikeJsonStructure(content)) {
    return fallbackPayload;
  }

  try {
    JSON.parse(content);
  } catch (error) {
    return fallbackPayload;
  }

  const parsed = parseWatchHistoryPayload(content);
  return mergeWatchHistoryItemsWithFallback(parsed, fallbackItems);
}

function isNip04EncryptedWatchHistoryEvent(pointerEvent, ciphertext) {
  if (!pointerEvent || typeof pointerEvent !== "object") {
    return false;
  }

  const tags = Array.isArray(pointerEvent.tags) ? pointerEvent.tags : [];
  const normalizedCiphertext =
    typeof ciphertext === "string" ? ciphertext.trim() : "";

  if (!normalizedCiphertext) {
    return false;
  }

  const hasEncryptionTag = tags.some((tag) => {
    if (!Array.isArray(tag) || tag.length < 2) {
      return false;
    }
    const label =
      typeof tag[0] === "string" ? tag[0].trim().toLowerCase() : "";
    if (label !== "encrypted") {
      return false;
    }
    const value =
      typeof tag[1] === "string" ? tag[1].trim().toLowerCase() : "";
    return value === "nip04" || value === "nip-04";
  });

  if (hasEncryptionTag) {
    return !looksLikeJsonStructure(normalizedCiphertext);
  }

  if (looksLikeJsonStructure(normalizedCiphertext)) {
    return false;
  }

  const ivIndex = normalizedCiphertext.indexOf("?iv=");
  const baseSegment =
    ivIndex >= 0
      ? normalizedCiphertext.slice(0, ivIndex)
      : normalizedCiphertext;
  const ivSegment =
    ivIndex >= 0 ? normalizedCiphertext.slice(ivIndex + 4) : "";

  const base64Regex = /^[A-Za-z0-9+/]+={0,2}$/;
  if (!baseSegment || !base64Regex.test(baseSegment)) {
    return false;
  }

  if (ivSegment && !base64Regex.test(ivSegment)) {
    return false;
  }

  return true;
}

export const nostrClient = new NostrClient();

export const recordVideoView = (...args) =>
  nostrClient.recordVideoView(...args);

export const updateWatchHistoryList = (...args) =>
  nostrClient.updateWatchHistoryList(...args);

export const removeWatchHistoryItem = (...args) =>
  nostrClient.removeWatchHistoryItem(...args);

export const listVideoViewEvents = (...args) => {
  if (typeof nostrClient.listVideoViewEvents !== "function") {
    throw new Error("Video view listing is unavailable in this build.");
  }
  return nostrClient.listVideoViewEvents(...args);
};

export const subscribeVideoViewEvents = (...args) => {
  if (typeof nostrClient.subscribeVideoViewEvents !== "function") {
    throw new Error("Video view subscriptions are unavailable in this build.");
  }
  return nostrClient.subscribeVideoViewEvents(...args);
};

export const countVideoViewEvents = (...args) => {
  if (typeof nostrClient.countVideoViewEvents !== "function") {
    throw new Error("Video view counting is unavailable in this build.");
  }
  return nostrClient.countVideoViewEvents(...args);
};

export { normalizePointerInput, pointerKey, chunkWatchHistoryPayloadItems, normalizeActorKey };<|MERGE_RESOLUTION|>--- conflicted
+++ resolved
@@ -4362,18 +4362,8 @@
     }
 
     const tools = await ensureNostrTools();
-<<<<<<< HEAD
     const SimplePool = resolveSimplePoolConstructor(tools);
-=======
-    const SimplePool =
-      typeof tools?.SimplePool === "function"
-        ? tools.SimplePool
-        : typeof tools?.pool?.SimplePool === "function"
-        ? tools.pool.SimplePool
-        : typeof tools?.SimplePool?.SimplePool === "function"
-        ? tools.SimplePool.SimplePool
-        : null;
->>>>>>> 332fc156
+
     if (typeof SimplePool !== "function") {
       if (isDevMode && tools && typeof tools === "object") {
         const availableKeys = Object.keys(tools).join(", ");
