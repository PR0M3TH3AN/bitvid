// js/nostr.js

import {
  isDevMode,
  VIEW_COUNT_DEDUPE_WINDOW_SECONDS,
  VIEW_COUNT_BACKFILL_MAX_DAYS,
  WATCH_HISTORY_KIND,
  WATCH_HISTORY_LIST_IDENTIFIER,
  WATCH_HISTORY_LEGACY_LIST_IDENTIFIERS,
  WATCH_HISTORY_MAX_ITEMS,
  WATCH_HISTORY_BATCH_RESOLVE,
  WATCH_HISTORY_BATCH_PAGE_SIZE,
  WATCH_HISTORY_PAYLOAD_MAX_BYTES,
  WATCH_HISTORY_FETCH_EVENT_LIMIT,
  WATCH_HISTORY_CACHE_TTL_MS,
} from "./config.js";
import {
  ACCEPT_LEGACY_V1,
  FEATURE_PUBLISH_NIP71,
  VIEW_FILTER_INCLUDE_LEGACY_VIDEO,
} from "./constants.js";
import { accessControl } from "./accessControl.js";
// 🔧 merged conflicting changes from codex/update-video-publishing-and-parsing-logic vs unstable
import { deriveTitleFromEvent, magnetFromText } from "./videoEventUtils.js";
import { extractMagnetHints } from "./magnet.js";
import {
  buildVideoPostEvent,
  buildVideoMirrorEvent,
  buildViewEvent,
  buildWatchHistoryIndexEvent,
  buildWatchHistoryChunkEvent,
  getNostrEventSchema,
  NOTE_TYPES,
} from "./nostrEventSchemas.js";
import {
  publishEventToRelay,
  publishEventToRelays,
  assertAnyRelayAccepted,
} from "./nostrPublish.js";
import { nostrToolsReady } from "./nostrToolsBootstrap.js";

/**
 * The default relay set BitVid bootstraps with before loading a user's
 * preferences.
 */
export const DEFAULT_RELAY_URLS = Object.freeze([
  "wss://relay.damus.io",
  "wss://nos.lol",
  "wss://relay.snort.social",
  "wss://relay.primal.net",
  "wss://relay.nostr.band",
]);

const RELAY_URLS = Array.from(DEFAULT_RELAY_URLS);

const EVENTS_CACHE_STORAGE_KEY = "bitvid:eventsCache:v1";
const LEGACY_EVENTS_STORAGE_KEY = "bitvidEvents";
const EVENTS_CACHE_TTL_MS = 10 * 60 * 1000; // 10 minutes
const NIP07_LOGIN_TIMEOUT_MS = 15_000; // 15 seconds
const NIP07_LOGIN_TIMEOUT_ERROR_MESSAGE =
  "Timed out waiting for the NIP-07 extension. Check the extension prompt and try again.";
const SESSION_ACTOR_STORAGE_KEY = "bitvid:sessionActor:v1";
const VIEW_EVENT_GUARD_PREFIX = "bitvid:viewed";

const WATCH_HISTORY_STORAGE_KEY = "bitvid:watch-history:v2";
const WATCH_HISTORY_STORAGE_VERSION = 2;
const WATCH_HISTORY_REPUBLISH_BASE_DELAY_MS = 2000;
const WATCH_HISTORY_REPUBLISH_MAX_DELAY_MS = 5 * 60 * 1000;
const WATCH_HISTORY_REPUBLISH_MAX_ATTEMPTS = 8;
const WATCH_HISTORY_REPUBLISH_JITTER = 0.25;

const viewEventPublishMemory = new Map();

const VIEW_EVENT_SCHEMA = getNostrEventSchema(NOTE_TYPES.VIEW_EVENT);
const VIEW_EVENT_KIND = Number.isFinite(VIEW_EVENT_SCHEMA?.kind)
  ? VIEW_EVENT_SCHEMA.kind
  : 30079;

const globalScope =
  typeof window !== "undefined"
    ? window
    : typeof globalThis !== "undefined"
    ? globalThis
    : null;

const nostrToolsReadySource =
  globalScope &&
  globalScope.nostrToolsReady &&
  typeof globalScope.nostrToolsReady.then === "function"
    ? globalScope.nostrToolsReady
    : nostrToolsReady;

function normalizeToolkitCandidate(candidate) {
  if (
    candidate &&
    typeof candidate === "object" &&
    candidate.ok !== false &&
    typeof candidate.then !== "function"
  ) {
    return candidate;
  }
  return null;
}

function readToolkitFromScope(scope = globalScope) {
  if (!scope || typeof scope !== "object") {
    return null;
  }

  const candidates = [];

  const canonical = scope.__BITVID_CANONICAL_NOSTR_TOOLS__;
  if (canonical) {
    candidates.push(canonical);
  }

  const direct = scope.NostrTools;
  if (direct) {
    candidates.push(direct);
  }

  const nestedWindow =
    scope.window && scope.window !== scope && typeof scope.window === "object"
      ? scope.window
      : null;
  if (nestedWindow) {
    if (nestedWindow.__BITVID_CANONICAL_NOSTR_TOOLS__) {
      candidates.push(nestedWindow.__BITVID_CANONICAL_NOSTR_TOOLS__);
    }
    if (nestedWindow.NostrTools) {
      candidates.push(nestedWindow.NostrTools);
    }
  }

  for (const candidate of candidates) {
    const normalized = normalizeToolkitCandidate(candidate);
    if (normalized) {
      return normalized;
    }
  }

  return null;
}

const __nostrToolsBootstrapResult = await (async () => {
  try {
    const result = await nostrToolsReadySource;
    if (result && typeof result === "object" && result.ok === false) {
      return {
        toolkit: normalizeToolkitCandidate(readToolkitFromScope()),
        failure: result,
      };
    }

    const normalized = normalizeToolkitCandidate(result);
    if (normalized) {
      return { toolkit: normalized, failure: null };
    }

    return {
      toolkit: normalizeToolkitCandidate(readToolkitFromScope()),
      failure: null,
    };
  } catch (error) {
    return {
      toolkit: normalizeToolkitCandidate(readToolkitFromScope()),
      failure: error,
    };
  }
})();

let cachedNostrTools = __nostrToolsBootstrapResult.toolkit || null;
const nostrToolsBootstrapFailure = __nostrToolsBootstrapResult.failure || null;

if (!cachedNostrTools && nostrToolsBootstrapFailure && isDevMode) {
  console.warn(
    "[nostr] nostr-tools helpers unavailable after bootstrap.",
    nostrToolsBootstrapFailure
  );
}

function rememberNostrTools(candidate) {
  const normalized = normalizeToolkitCandidate(candidate);
  if (normalized) {
    cachedNostrTools = normalized;
  }
}

function getCachedNostrTools() {
  const fallback = readToolkitFromScope();
  if (cachedNostrTools && fallback && fallback !== cachedNostrTools) {
    rememberNostrTools(fallback);
  } else if (!cachedNostrTools && fallback) {
    rememberNostrTools(fallback);
  }
  return cachedNostrTools || fallback || null;
}

async function ensureNostrTools() {
  if (cachedNostrTools) {
    return cachedNostrTools;
  }

  try {
    const result = await nostrToolsReadySource;
    rememberNostrTools(result);
  } catch (error) {
    if (isDevMode) {
      console.warn("[nostr] Failed to resolve nostr-tools helpers.", error);
    }
  }

  if (!cachedNostrTools) {
    rememberNostrTools(readToolkitFromScope());
  }

  return cachedNostrTools || null;
}

function isSimplePoolConstructor(candidate) {
  if (typeof candidate !== "function") {
    return false;
  }

  const prototype = candidate.prototype;
  if (!prototype || typeof prototype !== "object") {
    return false;
  }

  return typeof prototype.sub === "function" && typeof prototype.close === "function";
}

function unwrapSimplePool(candidate) {
  if (!candidate) {
    return null;
  }

  if (isSimplePoolConstructor(candidate)) {
    return candidate;
  }

  if (typeof candidate === "object") {
    if (isSimplePoolConstructor(candidate.SimplePool)) {
      return candidate.SimplePool;
    }
    if (isSimplePoolConstructor(candidate.default)) {
      return candidate.default;
    }
  }

  return null;
}

function resolveSimplePoolConstructor(tools, scope = globalScope) {
  const candidates = [
    tools?.SimplePool,
    tools?.pool?.SimplePool,
    tools?.pool,
    tools?.SimplePool?.SimplePool,
    tools?.SimplePool?.default,
    tools?.pool?.default,
    tools?.default?.SimplePool,
    tools?.default?.pool?.SimplePool,
    tools?.default?.pool,
  ];

  if (scope && typeof scope === "object") {
    candidates.push(scope?.SimplePool);
    candidates.push(scope?.pool?.SimplePool);
    candidates.push(scope?.pool);
    const scopedTools =
      scope?.NostrTools && scope.NostrTools !== tools ? scope.NostrTools : null;
    if (scopedTools) {
      candidates.push(scopedTools.SimplePool);
      candidates.push(scopedTools.pool?.SimplePool);
      candidates.push(scopedTools.pool);
    }
  }

  for (const candidate of candidates) {
    const resolved = unwrapSimplePool(candidate);
    if (resolved) {
      return resolved;
    }
  }

  return null;
}

let ingestLocalViewEventRef = null;

async function loadIngestLocalViewEvent() {
  if (typeof ingestLocalViewEventRef === "function") {
    return ingestLocalViewEventRef;
  }
  try {
    const module = await import("./viewCounter.js");
    if (typeof module?.ingestLocalViewEvent === "function") {
      ingestLocalViewEventRef = module.ingestLocalViewEvent;
      return ingestLocalViewEventRef;
    }
  } catch (error) {
    if (isDevMode) {
      console.warn(
        "[nostr] Failed to load view counter ingest helper:",
        error
      );
    }
  }
  return null;
}

// To limit error spam
let errorLogCount = 0;
const MAX_ERROR_LOGS = 100;
function logErrorOnce(message, eventContent = null) {
  if (errorLogCount < MAX_ERROR_LOGS) {
    console.error(message);
    if (eventContent) {
      console.log(`Event Content: ${eventContent}`);
    }
    errorLogCount++;
  }
  if (errorLogCount === MAX_ERROR_LOGS) {
    console.error(
      "Maximum error log limit reached. Further errors will be suppressed."
    );
  }
}

function withNip07Timeout(operation) {
  let timeoutId;
  const timeoutPromise = new Promise((_, reject) => {
    timeoutId = setTimeout(() => {
      reject(new Error(NIP07_LOGIN_TIMEOUT_ERROR_MESSAGE));
    }, NIP07_LOGIN_TIMEOUT_MS);
  });

  let operationResult;
  try {
    operationResult = operation();
  } catch (err) {
    if (timeoutId) {
      clearTimeout(timeoutId);
    }
    throw err;
  }

  const operationPromise = Promise.resolve(operationResult);

  return Promise.race([operationPromise, timeoutPromise]).finally(() => {
    if (timeoutId) {
      clearTimeout(timeoutId);
    }
  });
}

function withRequestTimeout(promise, timeoutMs, onTimeout, message = "Request timed out") {
  const resolvedTimeout = Number(timeoutMs);
  const effectiveTimeout =
    Number.isFinite(resolvedTimeout) && resolvedTimeout > 0
      ? Math.floor(resolvedTimeout)
      : 4000;

  let timeoutId = null;
  let settled = false;

  return new Promise((resolve, reject) => {
    timeoutId = setTimeout(() => {
      if (settled) {
        return;
      }
      settled = true;
      if (typeof onTimeout === "function") {
        try {
          onTimeout();
        } catch (cleanupError) {
          if (isDevMode) {
            console.warn("[nostr] COUNT timeout cleanup failed:", cleanupError);
          }
        }
      }
      reject(new Error(message));
    }, effectiveTimeout);

    Promise.resolve(promise)
      .then((value) => {
        if (settled) {
          return;
        }
        settled = true;
        if (timeoutId) {
          clearTimeout(timeoutId);
        }
        resolve(value);
      })
      .catch((error) => {
        if (settled) {
          return;
        }
        settled = true;
        if (timeoutId) {
          clearTimeout(timeoutId);
        }
        reject(error);
      });
  });
}

function stringFromInput(value) {
  if (value === null || value === undefined) {
    return "";
  }
  if (typeof value === "string") {
    return value.trim();
  }
  if (typeof value === "number") {
    return Number.isFinite(value) ? String(value) : "";
  }
  return String(value).trim();
}

function normalizeUnixSeconds(value) {
  if (value === null || value === undefined || value === "") {
    return "";
  }
  if (typeof value === "number" && Number.isFinite(value)) {
    const normalized = value > 1e12 ? value / 1000 : value;
    return String(Math.floor(normalized));
  }
  if (typeof value === "string") {
    const trimmed = value.trim();
    if (!trimmed) {
      return "";
    }
    const numeric = Number(trimmed);
    if (Number.isFinite(numeric)) {
      const normalized = numeric > 1e12 ? numeric / 1000 : numeric;
      return String(Math.floor(normalized));
    }
    const parsed = Date.parse(trimmed);
    if (!Number.isNaN(parsed)) {
      return String(Math.floor(parsed / 1000));
    }
  }
  return "";
}

function normalizeDurationSeconds(value) {
  if (value === null || value === undefined || value === "") {
    return "";
  }
  if (typeof value === "number" && Number.isFinite(value)) {
    return String(Math.max(0, Math.floor(value)));
  }
  if (typeof value === "string") {
    const trimmed = value.trim();
    if (!trimmed) {
      return "";
    }
    const numeric = Number(trimmed);
    if (Number.isFinite(numeric)) {
      return String(Math.max(0, Math.floor(numeric)));
    }
  }
  return "";
}

function normalizeNip71Kind(value) {
  const numeric =
    typeof value === "string"
      ? Number(value.trim())
      : typeof value === "number"
        ? value
        : Number.NaN;
  if (numeric === 22) {
    return 22;
  }
  return 21;
}

function trimTrailingEmpty(values) {
  const trimmed = [...values];
  while (trimmed.length && !trimmed[trimmed.length - 1]) {
    trimmed.pop();
  }
  return trimmed;
}

function buildImetaTags(variants) {
  if (!Array.isArray(variants)) {
    return [];
  }
  const tags = [];
  for (const variant of variants) {
    if (!variant || typeof variant !== "object") {
      continue;
    }
    const entries = ["imeta"];
    const dim = stringFromInput(variant.dim);
    if (dim) {
      entries.push(`dim ${dim}`);
    }
    const url = stringFromInput(variant.url);
    if (url) {
      entries.push(`url ${url}`);
    }
    const x = stringFromInput(variant.x);
    if (x) {
      entries.push(`x ${x}`);
    }
    const mime = stringFromInput(variant.m);
    if (mime) {
      entries.push(`m ${mime}`);
    }
    if (Array.isArray(variant.image)) {
      variant.image
        .map(stringFromInput)
        .filter(Boolean)
        .forEach((imageUrl) => {
          entries.push(`image ${imageUrl}`);
        });
    }
    if (Array.isArray(variant.fallback)) {
      variant.fallback
        .map(stringFromInput)
        .filter(Boolean)
        .forEach((fallbackUrl) => {
          entries.push(`fallback ${fallbackUrl}`);
        });
    }
    if (Array.isArray(variant.service)) {
      variant.service
        .map(stringFromInput)
        .filter(Boolean)
        .forEach((service) => {
          entries.push(`service ${service}`);
        });
    }
    if (entries.length > 1) {
      tags.push(entries);
    }
  }
  return tags;
}

function buildTextTrackTag(track) {
  if (!track || typeof track !== "object") {
    return null;
  }
  const url = stringFromInput(track.url);
  const type = stringFromInput(track.type);
  const language = stringFromInput(track.language);
  if (!url && !type && !language) {
    return null;
  }
  const values = trimTrailingEmpty([url, type, language]);
  return ["text-track", ...values];
}

function buildSegmentTag(segment) {
  if (!segment || typeof segment !== "object") {
    return null;
  }
  const start = stringFromInput(segment.start);
  const end = stringFromInput(segment.end);
  const title = stringFromInput(segment.title);
  const thumbnail = stringFromInput(segment.thumbnail);
  if (!start && !end && !title && !thumbnail) {
    return null;
  }
  const values = trimTrailingEmpty([start, end, title, thumbnail]);
  return ["segment", ...values];
}

function buildParticipantTag(participant) {
  if (!participant || typeof participant !== "object") {
    return null;
  }
  const pubkey = stringFromInput(participant.pubkey);
  if (!pubkey) {
    return null;
  }
  const relay = stringFromInput(participant.relay);
  const values = ["p", pubkey];
  if (relay) {
    values.push(relay);
  }
  return values;
}

function extractVideoPublishPayload(rawPayload) {
  let videoData = rawPayload;
  let nip71Metadata = null;

  if (rawPayload && typeof rawPayload === "object") {
    if (rawPayload.nip71 && typeof rawPayload.nip71 === "object") {
      nip71Metadata = rawPayload.nip71;
    }
    if (
      rawPayload.legacyFormData &&
      typeof rawPayload.legacyFormData === "object"
    ) {
      videoData = rawPayload.legacyFormData;
    } else if (
      Object.prototype.hasOwnProperty.call(rawPayload, "legacyFormData")
    ) {
      videoData = rawPayload.legacyFormData || {};
    }
  }

  if (!videoData || typeof videoData !== "object") {
    videoData = {};
  }

  return { videoData, nip71Metadata };
}

export function buildNip71VideoEvent({
  metadata,
  pubkey = "",
  title,
  summaryFallback = "",
  createdAt = Math.floor(Date.now() / 1000),
} = {}) {
  if (!metadata || typeof metadata !== "object") {
    return null;
  }

  const normalizedTitle = stringFromInput(title);
  if (!normalizedTitle) {
    return null;
  }

  const summaryCandidates = [
    stringFromInput(metadata.summary),
    stringFromInput(summaryFallback),
    normalizedTitle,
  ];
  const summary = summaryCandidates.find((value) => Boolean(value)) || "";

  const tags = [];
  tags.push(["title", normalizedTitle]);

  const publishedAt = normalizeUnixSeconds(metadata.publishedAt);
  if (publishedAt) {
    tags.push(["published_at", publishedAt]);
  }

  const alt = stringFromInput(metadata.alt);
  if (alt) {
    tags.push(["alt", alt]);
  }

  const imetaTags = buildImetaTags(metadata.imeta);
  if (imetaTags.length) {
    tags.push(...imetaTags);
  }

  const duration = normalizeDurationSeconds(metadata.duration);
  if (duration) {
    tags.push(["duration", duration]);
  }

  if (Array.isArray(metadata.textTracks)) {
    metadata.textTracks.forEach((track) => {
      const tag = buildTextTrackTag(track);
      if (tag) {
        tags.push(tag);
      }
    });
  }

  const contentWarning = stringFromInput(metadata.contentWarning);
  if (contentWarning) {
    tags.push(["content-warning", contentWarning]);
  }

  if (Array.isArray(metadata.segments)) {
    metadata.segments.forEach((segment) => {
      const tag = buildSegmentTag(segment);
      if (tag) {
        tags.push(tag);
      }
    });
  }

  if (Array.isArray(metadata.hashtags)) {
    metadata.hashtags
      .map(stringFromInput)
      .filter(Boolean)
      .forEach((value) => {
        tags.push(["t", value]);
      });
  }

  if (Array.isArray(metadata.participants)) {
    metadata.participants.forEach((participant) => {
      const tag = buildParticipantTag(participant);
      if (tag) {
        tags.push(tag);
      }
    });
  }

  if (Array.isArray(metadata.references)) {
    metadata.references
      .map(stringFromInput)
      .filter(Boolean)
      .forEach((url) => {
        tags.push(["r", url]);
      });
  }

  if (!tags.length) {
    return null;
  }

  const normalizedPubkey = stringFromInput(pubkey);
  const timestamp = Number.isFinite(createdAt)
    ? Math.floor(createdAt)
    : Math.floor(Date.now() / 1000);

  return {
    kind: normalizeNip71Kind(metadata.kind),
    pubkey: normalizedPubkey,
    created_at: timestamp,
    tags,
    content: summary,
  };
}

function sanitizeRelayList(list) {
  const seen = new Set();
  const sanitized = [];
  if (!Array.isArray(list)) {
    return sanitized;
  }

  list.forEach((value) => {
    if (typeof value !== "string") {
      return;
    }
    const trimmed = value.trim();
    if (!trimmed) {
      return;
    }
    if (!/^wss?:\/\//i.test(trimmed)) {
      return;
    }
    const normalized = trimmed.replace(/\/+$/, "");
    if (seen.has(normalized)) {
      return;
    }
    seen.add(normalized);
    sanitized.push(normalized);
  });

  return sanitized;
}

function pointerKey(pointer) {
  if (!pointer || typeof pointer !== "object") {
    return "";
  }

  const type = pointer.type === "a" ? "a" : "e";
  const value =
    typeof pointer.value === "string" ? pointer.value.trim().toLowerCase() : "";

  if (!value) {
    return "";
  }

  return `${type}:${value}`;
}

function clonePointerItem(pointer) {
  if (!pointer || typeof pointer !== "object") {
    return null;
  }

  const type = pointer.type === "a" ? "a" : "e";
  const value = typeof pointer.value === "string" ? pointer.value.trim() : "";
  if (!value) {
    return null;
  }

  const relay =
    typeof pointer.relay === "string" && pointer.relay.trim()
      ? pointer.relay.trim()
      : null;
  const watchedAtRaw = Number.isFinite(pointer.watchedAt)
    ? pointer.watchedAt
    : null;
  const watchedAt =
    watchedAtRaw !== null ? Math.max(0, Math.floor(watchedAtRaw)) : null;

  const cloned = { type, value, relay };
  if (watchedAt !== null) {
    cloned.watchedAt = watchedAt;
  }

  if (pointer.session === true) {
    cloned.session = true;
  }

  return cloned;
}

function normalizePointerTag(tag) {
  if (!Array.isArray(tag) || tag.length < 2) {
    return null;
  }

  const type = tag[0] === "a" ? "a" : tag[0] === "e" ? "e" : "";
  if (!type) {
    return null;
  }

  const value = typeof tag[1] === "string" ? tag[1].trim() : "";
  if (!value) {
    return null;
  }

  const relay =
    tag.length > 2 && typeof tag[2] === "string" && tag[2].trim()
      ? tag[2].trim()
      : null;

  return { type, value, relay };
}

function normalizePointerInput(pointer) {
  if (!pointer) {
    return null;
  }

  if (Array.isArray(pointer)) {
    return normalizePointerTag(pointer);
  }

  if (typeof pointer === "object") {
    if (typeof pointer.type === "string" && typeof pointer.value === "string") {
      return clonePointerItem(pointer);
    }

    if (Array.isArray(pointer.tag)) {
      return normalizePointerTag(pointer.tag);
    }
  }

  if (typeof pointer !== "string") {
    return null;
  }

  const trimmed = pointer.trim();
  if (!trimmed) {
    return null;
  }

  if (trimmed.startsWith("naddr") || trimmed.startsWith("nevent")) {
    try {
      const decoder = getCachedNostrTools()?.nip19?.decode;
      if (typeof decoder === "function") {
        const decoded = decoder(trimmed);
        if (decoded?.type === "naddr" && decoded.data) {
          const { kind, pubkey, identifier, relays } = decoded.data;
          if (
            typeof kind === "number" &&
            typeof pubkey === "string" &&
            typeof identifier === "string"
          ) {
            const relay =
              Array.isArray(relays) && relays.length && typeof relays[0] === "string"
                ? relays[0]
                : null;
            return {
              type: "a",
              value: `${kind}:${pubkey}:${identifier}`,
              relay,
            };
          }
        }
        if (decoded?.type === "nevent" && decoded.data) {
          const { id, relays } = decoded.data;
          if (typeof id === "string" && id.trim()) {
            const relay =
              Array.isArray(relays) && relays.length && typeof relays[0] === "string"
                ? relays[0]
                : null;
            return {
              type: "e",
              value: id.trim(),
              relay,
            };
          }
        }
      }
    } catch (err) {
      if (isDevMode) {
        console.warn(`[nostr] Failed to decode pointer ${trimmed}:`, err);
      }
    }
  }

  const type = trimmed.includes(":") ? "a" : "e";
  return { type, value: trimmed, relay: null };
}

function resolveVideoViewPointer(pointer) {
  const normalized = normalizePointerInput(pointer);
  if (!normalized || typeof normalized.value !== "string") {
    throw new Error("Invalid video pointer supplied for view lookup.");
  }

  const value = normalized.value.trim();
  if (!value) {
    throw new Error("Invalid video pointer supplied for view lookup.");
  }

  const type = normalized.type === "a" ? "a" : "e";
  const descriptor = { type, value };

  if (typeof normalized.relay === "string" && normalized.relay.trim()) {
    descriptor.relay = normalized.relay.trim();
  }

  return descriptor;
}

function createVideoViewEventFilters(pointer) {
  let resolved;

  if (
    pointer &&
    typeof pointer === "object" &&
    (pointer.type === "a" || pointer.type === "e") &&
    typeof pointer.value === "string"
  ) {
    const value = pointer.value.trim();
    if (!value) {
      throw new Error("Invalid video pointer supplied for view lookup.");
    }
    resolved = { type: pointer.type === "a" ? "a" : "e", value };
    if (typeof pointer.relay === "string" && pointer.relay.trim()) {
      resolved.relay = pointer.relay.trim();
    }
  } else {
    resolved = resolveVideoViewPointer(pointer);
  }

  const pointerFilter = {
    kinds: [VIEW_EVENT_KIND],
    "#t": ["view"],
  };

  if (resolved.type === "a") {
    pointerFilter["#a"] = [resolved.value];
  } else {
    pointerFilter["#e"] = [resolved.value];
  }

  const filters = [pointerFilter];

  if (VIEW_FILTER_INCLUDE_LEGACY_VIDEO) {
    filters.push({
      kinds: [VIEW_EVENT_KIND],
      "#t": ["view"],
      "#video": [resolved.value],
    });
  }

  return { pointer: resolved, filters };
}

function deriveViewEventBucketIndex(createdAtSeconds) {
  const timestamp = Number.isFinite(createdAtSeconds)
    ? Math.floor(createdAtSeconds)
    : Math.floor(Date.now() / 1000);
  const windowSize = Math.max(
    1,
    Number(VIEW_COUNT_DEDUPE_WINDOW_SECONDS) || 0
  );
  return Math.floor(timestamp / windowSize);
}

function getViewEventGuardWindowMs() {
  const windowSeconds = Math.max(
    1,
    Number(VIEW_COUNT_DEDUPE_WINDOW_SECONDS) || 0
  );
  return windowSeconds * 1000;
}

function deriveViewEventPointerScope(pointer) {
  const pointerValue =
    typeof pointer?.value === "string" ? pointer.value.trim().toLowerCase() : "";
  if (!pointerValue) {
    return "";
  }
  const pointerType = pointer?.type === "a" ? "a" : "e";
  return `${pointerType}:${pointerValue}`;
}

function generateViewEventEntropy() {
  const cryptoRef =
    (typeof globalThis !== "undefined" &&
      /** @type {Crypto | undefined} */ (globalThis.crypto)) ||
    null;

  if (cryptoRef && typeof cryptoRef.getRandomValues === "function") {
    try {
      const buffer = new Uint32Array(2);
      cryptoRef.getRandomValues(buffer);
      return Array.from(buffer, (value) =>
        value.toString(16).padStart(8, "0")
      ).join("");
    } catch (error) {
      if (isDevMode) {
        console.warn("[nostr] Failed to gather crypto entropy for view event:", error);
      }
    }
  }

  const fallbackA = Math.floor(Math.random() * 0xffffffff)
    .toString(16)
    .padStart(8, "0");
  const fallbackB = Math.floor(Math.random() * 0xffffffff)
    .toString(16)
    .padStart(8, "0");
  return `${fallbackA}${fallbackB}`;
}

function generateViewEventDedupeTag(actorPubkey, pointer, createdAtSeconds) {
  const scope = deriveViewEventPointerScope(pointer) || "unknown";
  const normalizedActor =
    typeof actorPubkey === "string" && actorPubkey.trim()
      ? actorPubkey.trim().toLowerCase()
      : "anon";
  const timestamp = Number.isFinite(createdAtSeconds)
    ? Math.max(0, Math.floor(createdAtSeconds))
    : Math.floor(Date.now() / 1000);
  const entropy = generateViewEventEntropy();
  return `${scope}:${normalizedActor}:${timestamp}:${entropy}`;
}

function hasRecentViewPublish(scope, bucketIndex) {
  if (!scope || !Number.isFinite(bucketIndex)) {
    return false;
  }

  const windowMs = getViewEventGuardWindowMs();
  const now = Date.now();
  const entry = viewEventPublishMemory.get(scope);

  if (entry) {
    const age = now - Number(entry.seenAt);
    if (!Number.isFinite(entry.seenAt) || age >= windowMs) {
      viewEventPublishMemory.delete(scope);
    } else if (Number(entry.bucket) === bucketIndex) {
      return true;
    }
  }

  if (typeof localStorage === "undefined") {
    return false;
  }

  const storageKey = `${VIEW_EVENT_GUARD_PREFIX}:${scope}`;
  let rawValue = null;
  try {
    rawValue = localStorage.getItem(storageKey);
  } catch (error) {
    if (isDevMode) {
      console.warn("[nostr] Failed to read view guard entry:", error);
    }
    return false;
  }

  if (typeof rawValue !== "string" || !rawValue) {
    return false;
  }

  const [storedBucketRaw, storedSeenRaw] = rawValue.split(":", 2);
  const storedBucket = Number(storedBucketRaw);
  const storedSeenAt = Number(storedSeenRaw);

  if (!Number.isFinite(storedBucket) || !Number.isFinite(storedSeenAt)) {
    try {
      localStorage.removeItem(storageKey);
    } catch (error) {
      if (isDevMode) {
        console.warn("[nostr] Failed to clear corrupt view guard entry:", error);
      }
    }
    return false;
  }

  if (now - storedSeenAt >= windowMs) {
    try {
      localStorage.removeItem(storageKey);
    } catch (error) {
      if (isDevMode) {
        console.warn("[nostr] Failed to remove expired view guard entry:", error);
      }
    }
    return false;
  }

  viewEventPublishMemory.set(scope, {
    bucket: storedBucket,
    seenAt: storedSeenAt,
  });

  return storedBucket === bucketIndex;
}

function rememberViewPublish(scope, bucketIndex) {
  if (!scope || !Number.isFinite(bucketIndex)) {
    return;
  }

  const now = Date.now();
  const windowMs = getViewEventGuardWindowMs();
  const entry = viewEventPublishMemory.get(scope);
  if (entry && Number.isFinite(entry.seenAt) && now - entry.seenAt >= windowMs) {
    viewEventPublishMemory.delete(scope);
  }

  viewEventPublishMemory.set(scope, {
    bucket: bucketIndex,
    seenAt: now,
  });

  if (typeof localStorage === "undefined") {
    return;
  }

  const storageKey = `${VIEW_EVENT_GUARD_PREFIX}:${scope}`;
  try {
    localStorage.setItem(storageKey, `${bucketIndex}:${now}`);
  } catch (error) {
    if (isDevMode) {
      console.warn("[nostr] Failed to persist view guard entry:", error);
    }
  }
}

function isVideoViewEvent(event, pointer) {
  if (!event || typeof event !== "object") {
    return false;
  }

  if (!Number.isFinite(event.kind) || event.kind !== VIEW_EVENT_KIND) {
    return false;
  }

  const tags = Array.isArray(event.tags) ? event.tags : [];
  let hasViewTag = false;
  let matchesPointer = false;

  const pointerValueRaw =
    typeof pointer?.value === "string" ? pointer.value.trim() : "";
  const pointerValueLower = pointerValueRaw.toLowerCase();
  const pointerType = pointer?.type === "a" ? "a" : "e";

  for (const tag of tags) {
    if (!Array.isArray(tag) || tag.length < 2) {
      continue;
    }

    const label = typeof tag[0] === "string" ? tag[0] : "";
    const value = typeof tag[1] === "string" ? tag[1].trim() : "";

    if (!label) {
      continue;
    }

    if (!hasViewTag && label === "t" && value === "view") {
      hasViewTag = true;
      continue;
    }

    if (matchesPointer || !pointerValueLower) {
      continue;
    }

    if (
      VIEW_FILTER_INCLUDE_LEGACY_VIDEO &&
      label === "video" &&
      value.toLowerCase() === pointerValueLower
    ) {
      matchesPointer = true;
      continue;
    }

    const pointerTag = normalizePointerTag(tag);
    if (!pointerTag) {
      continue;
    }

    const tagValueLower =
      typeof pointerTag.value === "string"
        ? pointerTag.value.trim().toLowerCase()
        : "";

    if (!tagValueLower || tagValueLower !== pointerValueLower) {
      continue;
    }

    if (pointerTag.type === pointerType) {
      matchesPointer = true;
      continue;
    }
  }

  return hasViewTag && matchesPointer;
}

function extractPointerItemsFromEvent(event) {
  if (!event || typeof event !== "object") {
    return [];
  }

  const tags = Array.isArray(event.tags) ? event.tags : [];
  const seen = new Set();
  const items = [];

  for (const tag of tags) {
    const pointer = normalizePointerTag(tag);
    if (!pointer) {
      continue;
    }

    const key = pointerKey(pointer);
    if (!key || seen.has(key)) {
      continue;
    }

    seen.add(key);
    items.push(pointer);
  }

  return items;
}

function normalizePointersFromPayload(payload) {
  const normalized = [];
  const seen = new Set();

  if (!payload || typeof payload !== "object") {
    return normalized;
  }

  const source = Array.isArray(payload.items) ? payload.items : [];
  for (const candidate of source) {
    const pointer = normalizePointerInput(candidate);
    if (!pointer) {
      continue;
    }
    const key = pointerKey(pointer);
    if (!key || seen.has(key)) {
      continue;
    }
    seen.add(key);
    normalized.push(pointer);
  }

  return normalized;
}

function parseWatchHistoryPayload(plaintext) {
  if (typeof plaintext !== "string") {
    return {
      version: 0,
      items: [],
      snapshot: "",
      chunkIndex: 0,
      totalChunks: 1,
    };
  }

  try {
    const parsed = JSON.parse(plaintext);
    if (!parsed || typeof parsed !== "object") {
      return {
        version: 0,
        items: [],
        snapshot: "",
        chunkIndex: 0,
        totalChunks: 1,
      };
    }

    const version = Number.isFinite(parsed.version) ? parsed.version : 0;
    const items = normalizePointersFromPayload(parsed);
    const snapshot =
      typeof parsed.snapshot === "string" ? parsed.snapshot : "";
    const chunkIndex = Number.isFinite(parsed.chunkIndex)
      ? Math.max(0, Math.floor(parsed.chunkIndex))
      : 0;
    const totalChunks = Number.isFinite(parsed.totalChunks)
      ? Math.max(1, Math.floor(parsed.totalChunks))
      : 1;
    return { version, items, snapshot, chunkIndex, totalChunks };
  } catch (error) {
    if (isDevMode) {
      console.warn("[nostr] Failed to parse watch history payload:", error);
    }
    return {
      version: 0,
      items: [],
      snapshot: "",
      chunkIndex: 0,
      totalChunks: 1,
    };
  }
}

function chunkWatchHistoryPayloadItems(payloadItems, snapshotId, maxBytes) {
  const items = Array.isArray(payloadItems) ? payloadItems : [];
  const safeMax = Math.max(128, Math.floor(maxBytes || 0));
  const measurementLimit = Math.max(64, safeMax - 32);
  const normalizedSnapshot =
    typeof snapshotId === "string" ? snapshotId : "";

  const chunks = [];
  const skipped = [];
  let current = [];

  const estimateLength = (chunkItems, chunkIndex, totalGuess) =>
    JSON.stringify({
      version: 2,
      snapshot: normalizedSnapshot,
      chunkIndex,
      totalChunks: totalGuess,
      items: chunkItems,
    }).length;

  for (const item of items) {
    if (!item || typeof item !== "object") {
      continue;
    }

    if (!current.length) {
      const candidate = [item];
      const size = estimateLength(candidate, chunks.length, chunks.length + 1);
      if (size <= measurementLimit) {
        current = candidate;
      } else {
        skipped.push(item);
      }
      continue;
    }

    const chunkIndex = chunks.length;
    const candidate = [...current, item];
    const size = estimateLength(candidate, chunkIndex, chunkIndex + 1);
    if (size <= measurementLimit) {
      current = candidate;
      continue;
    }

    chunks.push(current);
    current = [];

    const nextIndex = chunks.length;
    const soloSize = estimateLength([item], nextIndex, nextIndex + 1);
    if (soloSize <= measurementLimit) {
      current = [item];
    } else {
      skipped.push(item);
    }
  }

  if (current.length || chunks.length === 0) {
    chunks.push(current);
  }

  let needsRebalance = true;
  while (needsRebalance) {
    needsRebalance = false;
    for (let index = 0; index < chunks.length; index++) {
      let chunkItems = chunks[index];
      if (!Array.isArray(chunkItems)) {
        chunks[index] = [];
        chunkItems = chunks[index];
      }

      let payloadSize = JSON.stringify({
        version: 2,
        snapshot: normalizedSnapshot,
        chunkIndex: index,
        totalChunks: chunks.length,
        items: chunkItems,
      }).length;

      while (chunkItems.length && payloadSize > safeMax) {
        const overflow = chunkItems.pop();
        if (!overflow) {
          break;
        }
        if (!chunks[index + 1]) {
          chunks[index + 1] = [];
        }
        chunks[index + 1].unshift(overflow);
        needsRebalance = true;
        chunkItems = chunks[index];
        payloadSize = JSON.stringify({
          version: 2,
          snapshot: normalizedSnapshot,
          chunkIndex: index,
          totalChunks: chunks.length,
          items: chunkItems,
        }).length;
      }
    }
  }

  while (chunks.length > 1 && chunks[chunks.length - 1].length === 0) {
    chunks.pop();
  }

  if (!chunks.length) {
    chunks.push([]);
  }

  return { chunks, skipped };
}

function normalizeActorKey(actor) {
  if (typeof actor !== "string") {
    return "";
  }
  const trimmed = actor.trim();
  return trimmed ? trimmed.toLowerCase() : "";
}

function canonicalizeWatchHistoryItems(rawItems, maxItems = WATCH_HISTORY_MAX_ITEMS) {
  const seen = new Map();
  if (Array.isArray(rawItems)) {
    for (const candidate of rawItems) {
      const pointer = normalizePointerInput(candidate);
      if (!pointer) {
        continue;
      }
      const key = pointerKey(pointer);
      if (!key) {
        continue;
      }
      const existing = seen.get(key);
      if (!existing) {
        seen.set(key, pointer);
        continue;
      }
      const currentWatched = Number.isFinite(existing.watchedAt)
        ? existing.watchedAt
        : 0;
      const incomingWatched = Number.isFinite(pointer.watchedAt)
        ? pointer.watchedAt
        : 0;
      if (incomingWatched > currentWatched) {
        seen.set(key, pointer);
      }
    }
  }

  const deduped = Array.from(seen.values());
  deduped.sort((a, b) => {
    const watchedA = Number.isFinite(a?.watchedAt) ? a.watchedAt : 0;
    const watchedB = Number.isFinite(b?.watchedAt) ? b.watchedAt : 0;
    if (watchedA !== watchedB) {
      return watchedB - watchedA;
    }
    const keyA = pointerKey(a);
    const keyB = pointerKey(b);
    if (keyA < keyB) {
      return -1;
    }
    if (keyA > keyB) {
      return 1;
    }
    return 0;
  });

  if (!Number.isFinite(maxItems) || maxItems <= 0) {
    return deduped;
  }

  return deduped.slice(0, Math.max(0, Math.floor(maxItems)));
}

function sanitizeWatchHistoryMetadata(metadata) {
  if (!metadata || typeof metadata !== "object") {
    return {};
  }
  try {
    return JSON.parse(JSON.stringify(metadata));
  } catch (error) {
    if (isDevMode) {
      console.warn("[nostr] Failed to sanitize watch history metadata:", error);
    }
    return {};
  }
}

function serializeWatchHistoryItems(items) {
  if (!Array.isArray(items) || items.length === 0) {
    return "[]";
  }

  const normalized = items.map((item) => {
    const type = item?.type === "a" ? "a" : "e";
    const value = typeof item?.value === "string" ? item.value : "";
    const relay =
      typeof item?.relay === "string" && item.relay.trim()
        ? item.relay.trim()
        : undefined;
    const watchedAt = Number.isFinite(item?.watchedAt)
      ? Math.max(0, Math.floor(item.watchedAt))
      : undefined;
    const payload = { type, value };
    if (relay) {
      payload.relay = relay;
    }
    if (watchedAt !== undefined) {
      payload.watchedAt = watchedAt;
    }
    return payload;
  });

  return JSON.stringify(normalized);
}

function bytesToHex(bytes) {
  return Array.from(bytes)
    .map((byte) => byte.toString(16).padStart(2, "0"))
    .join("");
}

async function computeWatchHistoryFingerprintForItems(items) {
  const serialized = serializeWatchHistoryItems(items);
  const encoder = typeof TextEncoder === "function" ? new TextEncoder() : null;

  if (encoder && window?.crypto?.subtle?.digest) {
    try {
      const data = encoder.encode(serialized);
      const digest = await window.crypto.subtle.digest("SHA-256", data);
      return bytesToHex(new Uint8Array(digest));
    } catch (error) {
      if (isDevMode) {
        console.warn("[nostr] Failed to hash watch history fingerprint:", error);
      }
    }
  }

  return `fallback:${serialized}`;
}

function eventToAddressPointer(event) {
  if (!event || typeof event !== "object") {
    return "";
  }

  const kind = typeof event.kind === "number" ? event.kind : null;
  const pubkey = typeof event.pubkey === "string" ? event.pubkey : "";
  if (!kind || !pubkey) {
    return "";
  }

  const tags = Array.isArray(event.tags) ? event.tags : [];
  for (const tag of tags) {
    if (Array.isArray(tag) && tag[0] === "d" && typeof tag[1] === "string") {
      return `${kind}:${pubkey}:${tag[1]}`;
    }
  }

  return "";
}

function signEventWithPrivateKey(event, privateKey) {
  const tools = getCachedNostrTools();
  if (
    !privateKey ||
    typeof privateKey !== "string" ||
    !tools?.getEventHash ||
    typeof tools.signEvent !== "function"
  ) {
    throw new Error("Missing signing primitives");
  }

  const tags = Array.isArray(event.tags)
    ? event.tags.map((tag) => (Array.isArray(tag) ? [...tag] : tag))
    : [];

  const prepared = {
    kind: event.kind,
    pubkey: event.pubkey,
    created_at: event.created_at,
    tags,
    content: typeof event.content === "string" ? event.content : "",
  };
  const id = tools.getEventHash(prepared);
  const sig = tools.signEvent(prepared, privateKey);

  return { ...prepared, id, sig };
}

function cloneEventForCache(event) {
  if (!event || typeof event !== "object") {
    return null;
  }

  const cloned = { ...event };
  if (Array.isArray(event.tags)) {
    cloned.tags = event.tags.map((tag) =>
      Array.isArray(tag) ? [...tag] : tag
    );
  }

  return cloned;
}

/**
 * Example "encryption" that just reverses strings.
 * In real usage, replace with actual crypto.
 */
function fakeEncrypt(magnet) {
  return magnet.split("").reverse().join("");
}
function fakeDecrypt(encrypted) {
  return encrypted.split("").reverse().join("");
}

function decodeNpubToHex(npub) {
  if (typeof npub !== "string" || !npub.trim()) {
    return "";
  }

  const tools = getCachedNostrTools();
  if (!tools?.nip19 || typeof tools.nip19.decode !== "function") {
    return "";
  }

  try {
    const decoded = tools.nip19.decode(npub.trim());
    if (decoded?.type === "npub" && typeof decoded.data === "string") {
      return decoded.data;
    }
  } catch (error) {
    if (isDevMode) {
      console.warn(`[nostr] Failed to decode npub: ${npub}`, error);
    }
  }
  return "";
}

const EXTENSION_MIME_MAP = {
  mp4: "video/mp4",
  m4v: "video/x-m4v",
  webm: "video/webm",
  mkv: "video/x-matroska",
  mov: "video/quicktime",
  avi: "video/x-msvideo",
  ogv: "video/ogg",
  ogg: "video/ogg",
  m3u8: "application/x-mpegURL",
  mpd: "application/dash+xml",
  ts: "video/mp2t",
  mpg: "video/mpeg",
  mpeg: "video/mpeg",
  flv: "video/x-flv",
  "3gp": "video/3gpp",
};

function inferMimeTypeFromUrl(url) {
  if (!url || typeof url !== "string") {
    return "";
  }

  let pathname = "";
  try {
    const parsed = new URL(url);
    pathname = parsed.pathname || "";
  } catch (err) {
    const sanitized = url.split("?")[0].split("#")[0];
    pathname = sanitized || "";
  }

  const lastSegment = pathname.split("/").pop() || "";
  const match = lastSegment.match(/\.([a-z0-9]+)$/i);
  if (!match) {
    return "";
  }

  const extension = match[1].toLowerCase();
  return EXTENSION_MIME_MAP[extension] || "";
}

/**
 * Convert a raw Nostr event into Bitvid's canonical "video" object.
 *
 * The converter intentionally centralises all of the quirky legacy handling so
 * that feed rendering, subscriptions, and deep links rely on the exact same
 * rules. Any future regression around magnet-only posts or malformed JSON
 * should be solved by updating this function (and its tests) instead of
 * sprinkling ad-hoc checks elsewhere in the UI.
 *
 * Also accepts legacy (<v2) payloads when ACCEPT_LEGACY_V1 allows it.
 */
function convertEventToVideo(event = {}) {
  const safeTrim = (value) => (typeof value === "string" ? value.trim() : "");

  const rawContent = typeof event.content === "string" ? event.content : "";
  const tags = Array.isArray(event.tags) ? event.tags : [];

  let parsedContent = {};
  let parseError = null;
  if (rawContent) {
    try {
      const parsed = JSON.parse(rawContent);
      if (parsed && typeof parsed === "object") {
        parsedContent = parsed;
      }
    } catch (err) {
      parseError = err;
      parsedContent = {};
    }
  }

  const directUrl = safeTrim(parsedContent.url);
  const directMagnetRaw = safeTrim(parsedContent.magnet);

  const normalizeMagnetCandidate = (value) => {
    if (typeof value !== "string") {
      return "";
    }
    const trimmed = value.trim();
    if (!trimmed) {
      return "";
    }
    if (trimmed.toLowerCase().startsWith("magnet:?")) {
      return trimmed;
    }
    const extracted = magnetFromText(trimmed);
    return extracted ? extracted.trim() : "";
  };

  let magnet = normalizeMagnetCandidate(directMagnetRaw);
  let rawMagnet = magnet ? directMagnetRaw : "";

  if (!magnet && ACCEPT_LEGACY_V1) {
    const inlineMagnet = normalizeMagnetCandidate(rawContent);
    if (inlineMagnet) {
      magnet = inlineMagnet;
    }

    if (!magnet) {
      outer: for (const tag of tags) {
        if (!Array.isArray(tag) || tag.length < 2) {
          continue;
        }

        const key =
          typeof tag[0] === "string" ? tag[0].trim().toLowerCase() : "";

        const startIndex = key === "magnet" ? 1 : 0;
        for (let i = startIndex; i < tag.length; i += 1) {
          const candidate = normalizeMagnetCandidate(tag[i]);
          if (candidate) {
            magnet = candidate;
            break outer;
          }
        }
      }
    }

    if (!magnet) {
      const recoveredFromRaw = magnetFromText(rawContent);
      if (recoveredFromRaw) {
        magnet = safeTrim(recoveredFromRaw);
      }
    }
  }

  if (!rawMagnet && magnet) {
    rawMagnet = magnet;
  }

  const url = directUrl;

  if (!url && !magnet) {
    return { id: event.id, invalid: true, reason: "missing playable source" };
  }

  const thumbnail = safeTrim(parsedContent.thumbnail);
  const description = safeTrim(parsedContent.description);
  const rawMode = safeTrim(parsedContent.mode);
  const mode = rawMode || "live";
  const deleted = parsedContent.deleted === true;
  const isPrivate = parsedContent.isPrivate === true;
  const videoRootId = safeTrim(parsedContent.videoRootId) || event.id;
  const wsField = safeTrim(parsedContent.ws);
  const xsField = safeTrim(parsedContent.xs);
  const enableComments =
    parsedContent.enableComments === false ? false : true;

  let infoHash = "";
  const pushInfoHash = (candidate) => {
    if (typeof candidate !== "string") {
      return false;
    }
    const normalized = candidate.trim().toLowerCase();
    if (/^[0-9a-f]{40}$/.test(normalized)) {
      infoHash = normalized;
      return true;
    }
    return false;
  };

  pushInfoHash(parsedContent.infoHash);

  if (!infoHash && magnet) {
    const match = magnet.match(/xt=urn:btih:([0-9a-z]+)/i);
    if (match && match[1]) {
      pushInfoHash(match[1]);
    }
  }

  const searchInfoHashInString = (value) => {
    if (infoHash || typeof value !== "string") {
      return;
    }
    const match = value.match(/[0-9a-f]{40}/i);
    if (match && match[0]) {
      pushInfoHash(match[0]);
    }
  };

  if (!infoHash && ACCEPT_LEGACY_V1) {
    searchInfoHashInString(rawContent);
    for (const tag of tags) {
      if (infoHash) {
        break;
      }
      if (!Array.isArray(tag)) {
        continue;
      }
      for (let i = 0; i < tag.length; i += 1) {
        searchInfoHashInString(tag[i]);
        if (infoHash) {
          break;
        }
      }
    }
  }

  const declaredTitle = safeTrim(parsedContent.title);
  const derivedTitle = deriveTitleFromEvent({
    parsedContent,
    tags,
    primaryTitle: declaredTitle,
  });

  let title = safeTrim(derivedTitle);
  if (!title && ACCEPT_LEGACY_V1 && (magnet || infoHash)) {
    title = infoHash
      ? `Legacy Video ${infoHash.slice(0, 8)}`
      : "Legacy BitTorrent Video";
  }

  if (!title) {
    const reason = parseError
      ? "missing title (json parse error)"
      : "missing title";
    return { id: event.id, invalid: true, reason };
  }

  const rawVersion = parsedContent.version;
  let version = rawVersion === undefined ? 2 : Number(rawVersion);
  if (!Number.isFinite(version)) {
    version = rawVersion === undefined ? 2 : 1;
  }

  if (version < 2 && !ACCEPT_LEGACY_V1) {
    return {
      id: event.id,
      invalid: true,
      reason: `unsupported version ${version}`,
    };
  }

  const magnetHints = magnet
    ? extractMagnetHints(magnet)
    : { ws: "", xs: "" };
  const ws = wsField || magnetHints.ws || "";
  const xs = xsField || magnetHints.xs || "";

  return {
    id: event.id,
    videoRootId,
    version,
    isPrivate,
    title,
    url,
    magnet,
    rawMagnet,
    infoHash,
    thumbnail,
    description,
    mode,
    deleted,
    ws,
    xs,
    enableComments,
    pubkey: event.pubkey,
    created_at: event.created_at,
    tags,
    invalid: false,
  };
}

/**
 * If the video has videoRootId => use that as the “group key”.
 * Otherwise fallback to (pubkey + dTag), or if no dTag => “LEGACY:id”
 */
function getActiveKey(video) {
  if (video.videoRootId) {
    return `ROOT:${video.videoRootId}`;
  }
  const dTag = video.tags?.find((t) => t[0] === "d");
  if (dTag) {
    return `${video.pubkey}:${dTag[1]}`;
  }
  return `LEGACY:${video.id}`;
}

export { convertEventToVideo };

class NostrClient {
  constructor() {
    this.pool = null;
    this.poolPromise = null;
    this.pubkey = null;
    this.relays = sanitizeRelayList(Array.from(DEFAULT_RELAY_URLS));
    this.readRelays = Array.from(this.relays);
    this.writeRelays = Array.from(this.relays);

    // Store all events so older links still work
    this.allEvents = new Map();

    // “activeMap” holds only the newest version for each root
    this.activeMap = new Map();

    this.hasRestoredLocalData = false;

    this.sessionActor = null;
    this.watchHistoryCache = new Map();
    this.watchHistoryStorage = null;
    this.watchHistoryRepublishTimers = new Map();
    this.watchHistoryRefreshPromises = new Map();
    this.watchHistoryCacheTtlMs = 0;
    this.watchHistoryFingerprints = new Map();
    this.watchHistoryLastCreatedAt = 0;
    this.countRequestCounter = 0;
    this.countUnsupportedRelays = new Set();
  }

  restoreSessionActorFromStorage() {
    if (typeof localStorage === "undefined") {
      return null;
    }

    let raw = null;
    try {
      raw = localStorage.getItem(SESSION_ACTOR_STORAGE_KEY);
    } catch (error) {
      if (isDevMode) {
        console.warn("[nostr] Failed to read session actor from storage:", error);
      }
      return null;
    }

    if (!raw || typeof raw !== "string") {
      return null;
    }

    try {
      const parsed = JSON.parse(raw);
      const pubkey =
        typeof parsed?.pubkey === "string" ? parsed.pubkey.trim() : "";
      const privateKey =
        typeof parsed?.privateKey === "string"
          ? parsed.privateKey.trim()
          : "";

      if (!pubkey || !privateKey) {
        return null;
      }

      return {
        pubkey,
        privateKey,
        createdAt: Number.isFinite(parsed?.createdAt)
          ? parsed.createdAt
          : Date.now(),
      };
    } catch (error) {
      if (isDevMode) {
        console.warn("[nostr] Failed to parse stored session actor:", error);
      }
      try {
        localStorage.removeItem(SESSION_ACTOR_STORAGE_KEY);
      } catch (cleanupError) {
        if (isDevMode) {
          console.warn(
            "[nostr] Failed to clear corrupt session actor entry:",
            cleanupError
          );
        }
      }
    }

    return null;
  }

  persistSessionActor(actor) {
    if (typeof localStorage === "undefined") {
      return;
    }

    if (
      !actor ||
      typeof actor.pubkey !== "string" ||
      !actor.pubkey ||
      typeof actor.privateKey !== "string" ||
      !actor.privateKey
    ) {
      return;
    }

    const payload = {
      pubkey: actor.pubkey,
      privateKey: actor.privateKey,
      createdAt: Number.isFinite(actor.createdAt)
        ? actor.createdAt
        : Date.now(),
    };

    try {
      localStorage.setItem(
        SESSION_ACTOR_STORAGE_KEY,
        JSON.stringify(payload)
      );
    } catch (error) {
      if (isDevMode) {
        console.warn("[nostr] Failed to persist session actor:", error);
      }
    }
  }

  clearStoredSessionActor() {
    if (typeof localStorage === "undefined") {
      return;
    }
    try {
      localStorage.removeItem(SESSION_ACTOR_STORAGE_KEY);
    } catch (error) {
      if (isDevMode) {
        console.warn("[nostr] Failed to clear stored session actor:", error);
      }
    }
  }

  mintSessionActor() {
    const tools = getCachedNostrTools();
    if (!tools) {
      if (isDevMode) {
        console.warn("[nostr] Cannot mint session actor without NostrTools.");
      }
      return null;
    }

    const getPublicKey =
      typeof tools.getPublicKey === "function" ? tools.getPublicKey : null;
    if (!getPublicKey) {
      if (isDevMode) {
        console.warn(
          "[nostr] Cannot mint session actor: missing getPublicKey helper."
        );
      }
      return null;
    }

    let privateKey = "";
    try {
      if (typeof tools.generatePrivateKey === "function") {
        privateKey = tools.generatePrivateKey();
      } else if (window?.crypto?.getRandomValues) {
        const randomBytes = new Uint8Array(32);
        window.crypto.getRandomValues(randomBytes);
        privateKey = Array.from(randomBytes)
          .map((byte) => byte.toString(16).padStart(2, "0"))
          .join("");
      }
    } catch (error) {
      if (isDevMode) {
        console.warn("[nostr] Failed to mint session private key:", error);
      }
      privateKey = "";
    }

    if (!privateKey || typeof privateKey !== "string") {
      return null;
    }

    const normalizedPrivateKey = privateKey.trim();
    if (!normalizedPrivateKey) {
      return null;
    }

    let pubkey = "";
    try {
      pubkey = getPublicKey(normalizedPrivateKey);
    } catch (error) {
      if (isDevMode) {
        console.warn("[nostr] Failed to derive session pubkey:", error);
      }
      return null;
    }

    const normalizedPubkey =
      typeof pubkey === "string" ? pubkey.trim() : "";
    if (!normalizedPubkey) {
      return null;
    }

    return {
      pubkey: normalizedPubkey,
      privateKey: normalizedPrivateKey,
      createdAt: Date.now(),
    };
  }

  async ensureSessionActor(forceRenew = false) {
    const normalizedLogged =
      typeof this.pubkey === "string" && this.pubkey
        ? this.pubkey.toLowerCase()
        : "";
    const extension = window?.nostr;
    const canSignWithExtension =
      !!normalizedLogged &&
      extension &&
      typeof extension.signEvent === "function";

    if (!forceRenew && canSignWithExtension) {
      return normalizedLogged;
    }

    if (forceRenew) {
      this.sessionActor = null;
      this.clearStoredSessionActor();
    } else if (
      this.sessionActor &&
      typeof this.sessionActor.pubkey === "string" &&
      this.sessionActor.pubkey &&
      typeof this.sessionActor.privateKey === "string" &&
      this.sessionActor.privateKey
    ) {
      return this.sessionActor.pubkey;
    }

    if (!forceRenew) {
      const restored = this.restoreSessionActorFromStorage();
      if (restored) {
        this.sessionActor = restored;
        return restored.pubkey;
      }
    }

    const minted = this.mintSessionActor();
    if (minted) {
      this.sessionActor = minted;
      this.persistSessionActor(minted);
      return minted.pubkey;
    }

    if (canSignWithExtension) {
      return normalizedLogged;
    }

    return null;
  }

  makeCountUnsupportedError(relayUrl) {
    const normalizedUrl =
      typeof relayUrl === "string" && relayUrl.trim()
        ? relayUrl.trim()
        : "";
    const error = new Error(
      `[nostr] Relay ${normalizedUrl} does not support COUNT frames.`
    );
    error.code = "count-unsupported";
    error.relay = normalizedUrl;
    error.unsupported = true;
    return error;
  }

  restoreLocalData() {
    if (this.hasRestoredLocalData) {
      return this.allEvents.size > 0;
    }

    this.hasRestoredLocalData = true;

    if (typeof localStorage === "undefined") {
      return false;
    }

    const now = Date.now();
    const parsePayload = (raw) => {
      if (!raw) {
        return null;
      }
      try {
        const parsed = JSON.parse(raw);
        if (parsed && typeof parsed === "object") {
          return parsed;
        }
      } catch (err) {
        if (isDevMode) {
          console.warn("[nostr] Failed to parse cached events:", err);
        }
      }
      return null;
    };

    let payload = parsePayload(localStorage.getItem(EVENTS_CACHE_STORAGE_KEY));

    if (!payload) {
      const legacyRaw = localStorage.getItem(LEGACY_EVENTS_STORAGE_KEY);
      const legacyParsed = parsePayload(legacyRaw);
      if (legacyParsed) {
        payload = {
          version: 1,
          savedAt: now,
          events: legacyParsed,
        };
      }
      if (legacyRaw) {
        try {
          localStorage.removeItem(LEGACY_EVENTS_STORAGE_KEY);
        } catch (err) {
          if (isDevMode) {
            console.warn("[nostr] Failed to remove legacy cache:", err);
          }
        }
      }
    }

    if (!payload || payload.version !== 1) {
      return false;
    }

    if (
      typeof payload.savedAt !== "number" ||
      payload.savedAt <= 0 ||
      now - payload.savedAt > EVENTS_CACHE_TTL_MS
    ) {
      try {
        localStorage.removeItem(EVENTS_CACHE_STORAGE_KEY);
      } catch (err) {
        if (isDevMode) {
          console.warn("[nostr] Failed to clear expired cache:", err);
        }
      }
      return false;
    }

    const events = payload.events;
    if (!events || typeof events !== "object") {
      return false;
    }

    this.allEvents.clear();
    this.activeMap.clear();

    for (const [id, video] of Object.entries(events)) {
      if (!id || !video || typeof video !== "object") {
        continue;
      }

      this.allEvents.set(id, video);
      if (video.deleted) {
        continue;
      }

      const activeKey = getActiveKey(video);
      const existing = this.activeMap.get(activeKey);
      if (!existing || video.created_at > existing.created_at) {
        this.activeMap.set(activeKey, video);
      }
    }

    return this.allEvents.size > 0;
  }

  applyRelayPreferences(preferences = {}) {
    const normalizedPrefs =
      preferences && typeof preferences === "object" ? preferences : {};
    const sanitizedAll = sanitizeRelayList(
      Array.isArray(normalizedPrefs.all)
        ? normalizedPrefs.all
        : this.relays
    );
    const effectiveAll =
      sanitizedAll.length > 0
        ? sanitizedAll
        : sanitizeRelayList(Array.from(DEFAULT_RELAY_URLS));

    const sanitizedRead = sanitizeRelayList(
      Array.isArray(normalizedPrefs.read)
        ? normalizedPrefs.read
        : effectiveAll
    );
    const sanitizedWrite = sanitizeRelayList(
      Array.isArray(normalizedPrefs.write)
        ? normalizedPrefs.write
        : effectiveAll
    );

    this.relays = effectiveAll.length ? effectiveAll : Array.from(RELAY_URLS);
    this.readRelays = sanitizedRead.length ? sanitizedRead : Array.from(this.relays);
    this.writeRelays = sanitizedWrite.length ? sanitizedWrite : Array.from(this.relays);
  }

  getWatchHistoryCacheTtlMs() {
    if (Number.isFinite(this.watchHistoryCacheTtlMs) && this.watchHistoryCacheTtlMs > 0) {
      return this.watchHistoryCacheTtlMs;
    }

    const configured = Number(WATCH_HISTORY_CACHE_TTL_MS);
    const resolved =
      Number.isFinite(configured) && configured > 0
        ? Math.floor(configured)
        : 24 * 60 * 60 * 1000;

    this.watchHistoryCacheTtlMs = resolved;
    return resolved;
  }

  getWatchHistoryStorage() {
    if (this.watchHistoryStorage && this.watchHistoryStorage.version === WATCH_HISTORY_STORAGE_VERSION) {
      return this.watchHistoryStorage;
    }

    const emptyStorage = { version: WATCH_HISTORY_STORAGE_VERSION, actors: {} };

    if (typeof localStorage === "undefined") {
      this.watchHistoryStorage = emptyStorage;
      return this.watchHistoryStorage;
    }

    let raw = null;
    try {
      raw = localStorage.getItem(WATCH_HISTORY_STORAGE_KEY);
    } catch (error) {
      if (isDevMode) {
        console.warn("[nostr] Failed to read watch history storage:", error);
      }
      this.watchHistoryStorage = emptyStorage;
      return this.watchHistoryStorage;
    }

    if (!raw || typeof raw !== "string") {
      this.watchHistoryStorage = emptyStorage;
      return this.watchHistoryStorage;
    }

    let parsed = null;
    try {
      parsed = JSON.parse(raw);
    } catch (error) {
      if (isDevMode) {
        console.warn("[nostr] Failed to parse watch history storage:", error);
      }
      this.watchHistoryStorage = emptyStorage;
      return this.watchHistoryStorage;
    }

    const now = Date.now();
    const ttl = this.getWatchHistoryCacheTtlMs();
    const actors =
      parsed && typeof parsed === "object" && parsed.actors && typeof parsed.actors === "object"
        ? parsed.actors
        : {};

    const sanitizedActors = {};
    let mutated = false;

    for (const [actorKeyRaw, entry] of Object.entries(actors)) {
      const actorKey = normalizeActorKey(actorKeyRaw);
      if (!actorKey) {
        mutated = true;
        continue;
      }

      const savedAt = Number(entry?.savedAt);
      if (!Number.isFinite(savedAt) || savedAt <= 0 || now - savedAt > ttl) {
        mutated = true;
        continue;
      }

      const items = Array.isArray(entry?.items)
        ? canonicalizeWatchHistoryItems(entry.items, WATCH_HISTORY_MAX_ITEMS)
        : [];
      const metadata = sanitizeWatchHistoryMetadata(entry?.metadata);
      const snapshotId = typeof entry?.snapshotId === "string" ? entry.snapshotId : "";
      const fingerprint = typeof entry?.fingerprint === "string" ? entry.fingerprint : "";

      sanitizedActors[actorKey] = {
        actor:
          typeof entry?.actor === "string" && entry.actor.trim()
            ? entry.actor.trim()
            : actorKey,
        snapshotId,
        fingerprint,
        savedAt,
        items,
        metadata,
      };
    }

    const storage = {
      version: WATCH_HISTORY_STORAGE_VERSION,
      actors: sanitizedActors,
    };

    if (mutated || parsed?.version !== WATCH_HISTORY_STORAGE_VERSION) {
      try {
        localStorage.setItem(WATCH_HISTORY_STORAGE_KEY, JSON.stringify(storage));
      } catch (error) {
        if (isDevMode) {
          console.warn("[nostr] Failed to rewrite watch history storage:", error);
        }
      }
    }

    this.watchHistoryStorage = storage;
    return this.watchHistoryStorage;
  }

  persistWatchHistoryEntry(actorInput, entry) {
    const actorKey = normalizeActorKey(actorInput);
    if (!actorKey) {
      return;
    }

    const storage = this.getWatchHistoryStorage();
    const actors = { ...storage.actors };
    const now = Date.now();
    const ttl = this.getWatchHistoryCacheTtlMs();
    let mutated = false;

    for (const [key, value] of Object.entries(actors)) {
      const savedAt = Number(value?.savedAt);
      if (!Number.isFinite(savedAt) || savedAt <= 0 || now - savedAt > ttl) {
        delete actors[key];
        mutated = true;
      }
    }

    if (!entry) {
      if (actors[actorKey]) {
        delete actors[actorKey];
        mutated = true;
      }
    } else {
      const items = Array.isArray(entry.items)
        ? canonicalizeWatchHistoryItems(entry.items, WATCH_HISTORY_MAX_ITEMS)
        : [];
      const metadata = sanitizeWatchHistoryMetadata(entry.metadata);
      const snapshotId = typeof entry.snapshotId === "string" ? entry.snapshotId : "";
      const fingerprint = typeof entry.fingerprint === "string" ? entry.fingerprint : "";
      const savedAt = Number.isFinite(entry.savedAt) && entry.savedAt > 0 ? entry.savedAt : now;
      const actorValue =
        typeof entry.actor === "string" && entry.actor.trim()
          ? entry.actor.trim()
          : actorInput || actorKey;

      actors[actorKey] = {
        actor: actorValue,
        snapshotId,
        fingerprint,
        savedAt,
        items,
        metadata,
      };
      mutated = true;
    }

    const payload = {
      version: WATCH_HISTORY_STORAGE_VERSION,
      actors,
    };

    this.watchHistoryStorage = payload;

    if (!mutated || typeof localStorage === "undefined") {
      return;
    }

    try {
      localStorage.setItem(WATCH_HISTORY_STORAGE_KEY, JSON.stringify(payload));
    } catch (error) {
      if (isDevMode) {
        console.warn("[nostr] Failed to persist watch history entry:", error);
      }
    }
  }

  cancelWatchHistoryRepublish(snapshotId = null) {
    if (!snapshotId) {
      for (const entry of this.watchHistoryRepublishTimers.values()) {
        if (entry && typeof entry.timer === "number") {
          clearTimeout(entry.timer);
        } else if (entry && entry.timer) {
          clearTimeout(entry.timer);
        } else if (typeof entry === "number") {
          clearTimeout(entry);
        }
      }
      this.watchHistoryRepublishTimers.clear();
      return;
    }

    const key = typeof snapshotId === "string" ? snapshotId.trim() : "";
    if (!key) {
      return;
    }

    const entry = this.watchHistoryRepublishTimers.get(key);
    if (entry && typeof entry.timer === "number") {
      clearTimeout(entry.timer);
    } else if (entry && entry.timer) {
      clearTimeout(entry.timer);
    } else if (typeof entry === "number") {
      clearTimeout(entry);
    }
    this.watchHistoryRepublishTimers.delete(key);
  }

  scheduleWatchHistoryRepublish(snapshotId, operation, options = {}) {
    const key = typeof snapshotId === "string" ? snapshotId.trim() : "";
    if (!key || typeof operation !== "function") {
      return;
    }

    const onSchedule =
      typeof options?.onSchedule === "function" ? options.onSchedule : null;
    const previous = this.watchHistoryRepublishTimers.get(key);
    if (previous && typeof previous.timer === "number") {
      clearTimeout(previous.timer);
    } else if (previous && previous?.timer) {
      clearTimeout(previous.timer);
    }

    const requestedAttempt = Number.isFinite(options?.attempt)
      ? Math.max(0, Math.floor(options.attempt))
      : 0;
    const baseAttempt = Number.isFinite(previous?.attempt)
      ? Math.max(previous.attempt + 1, requestedAttempt)
      : requestedAttempt;
    const attempt = Math.min(baseAttempt, WATCH_HISTORY_REPUBLISH_MAX_ATTEMPTS);

    if (attempt > WATCH_HISTORY_REPUBLISH_MAX_ATTEMPTS) {
      return;
    }

    const exponentialDelay = WATCH_HISTORY_REPUBLISH_BASE_DELAY_MS * Math.pow(2, attempt);
    const cappedDelay = Math.min(exponentialDelay, WATCH_HISTORY_REPUBLISH_MAX_DELAY_MS);
    const jitter = Math.random() * cappedDelay * WATCH_HISTORY_REPUBLISH_JITTER;
    const delay = Math.max(
      WATCH_HISTORY_REPUBLISH_BASE_DELAY_MS,
      Math.floor(cappedDelay + jitter),
    );

    if (onSchedule) {
      try {
        onSchedule({ snapshotId: key, attempt: attempt + 1, delay });
      } catch (error) {
        if (isDevMode) {
          console.warn(
            `[nostr] Failed to notify watch history republish schedule for ${key}:`,
            error,
          );
        }
      }
    }

    const timer = setTimeout(async () => {
      this.watchHistoryRepublishTimers.delete(key);
      try {
        const result = await operation(attempt + 1);
        if (!result || result.ok !== true) {
          if (attempt + 1 <= WATCH_HISTORY_REPUBLISH_MAX_ATTEMPTS) {
            this.scheduleWatchHistoryRepublish(key, operation, {
              attempt: attempt + 1,
              onSchedule,
            });
          } else if (isDevMode) {
            console.warn(
              `[nostr] Watch history republish aborted for ${key}: max attempts reached.`,
            );
          }
        } else {
          this.cancelWatchHistoryRepublish(key);
        }
      } catch (error) {
        if (isDevMode) {
          console.warn("[nostr] Watch history republish attempt failed:", error);
        }
        if (attempt + 1 <= WATCH_HISTORY_REPUBLISH_MAX_ATTEMPTS) {
          this.scheduleWatchHistoryRepublish(key, operation, {
            attempt: attempt + 1,
            onSchedule,
          });
        }
      }
    }, delay);

    this.watchHistoryRepublishTimers.set(key, {
      timer,
      attempt,
      operation,
    });

    return { attempt: attempt + 1, delay };
  }

  async getWatchHistoryFingerprint(actorInput, itemsOverride = null) {
    const resolvedActor =
      typeof actorInput === "string" && actorInput.trim()
        ? actorInput.trim()
        : typeof this.pubkey === "string" && this.pubkey.trim()
        ? this.pubkey.trim()
        : "";
    const actorKey = normalizeActorKey(resolvedActor);
    if (!actorKey) {
      return "";
    }

    const items = Array.isArray(itemsOverride)
      ? canonicalizeWatchHistoryItems(itemsOverride, WATCH_HISTORY_MAX_ITEMS)
      : (() => {
          const cacheEntry =
            this.watchHistoryCache.get(actorKey) ||
            this.getWatchHistoryStorage().actors?.[actorKey];
          return Array.isArray(cacheEntry?.items)
            ? canonicalizeWatchHistoryItems(cacheEntry.items, WATCH_HISTORY_MAX_ITEMS)
            : [];
        })();

    const fingerprint = await computeWatchHistoryFingerprintForItems(items);
    const previous = this.watchHistoryFingerprints.get(actorKey);
    if (previous && previous !== fingerprint) {
      console.info(`[nostr] Watch history fingerprint changed for ${actorKey}.`);
    }
    this.watchHistoryFingerprints.set(actorKey, fingerprint);
    return fingerprint;
  }

  ensureWatchHistoryBackgroundRefresh(actorInput = null) {
    const resolvedActor =
      typeof actorInput === "string" && actorInput.trim()
        ? actorInput.trim()
        : typeof this.pubkey === "string" && this.pubkey.trim()
        ? this.pubkey.trim()
        : this.sessionActor?.pubkey || "";
    const actorKey = normalizeActorKey(resolvedActor);
    if (!actorKey) {
      return Promise.resolve({ pointerEvent: null, items: [], snapshotId: "" });
    }

    if (this.watchHistoryRefreshPromises.has(actorKey)) {
      return this.watchHistoryRefreshPromises.get(actorKey);
    }

    const promise = (async () => {
      const fetchResult = await this.fetchWatchHistory(resolvedActor, {
        forceRefresh: true,
      });

      if (fetchResult.pointerEvent) {
        return fetchResult;
      }

      const storageEntry = this.getWatchHistoryStorage().actors?.[actorKey];
      const metadata = sanitizeWatchHistoryMetadata(storageEntry?.metadata);
      const alreadyAttempted = metadata.autoSnapshotAttempted === true;

      const items = Array.isArray(storageEntry?.items)
        ? canonicalizeWatchHistoryItems(storageEntry.items, WATCH_HISTORY_MAX_ITEMS)
        : [];

      if (!items.length || alreadyAttempted) {
        return fetchResult;
      }

      metadata.autoSnapshotAttempted = true;
      metadata.autoSnapshotAttemptedAt = Date.now();

      const publishResult = await this.publishWatchHistorySnapshot(items, {
        actorPubkey: resolvedActor,
        snapshotId: storageEntry?.snapshotId,
        source: "background-refresh",
      });

      const fingerprint = await this.getWatchHistoryFingerprint(resolvedActor, items);
      const entry = {
        actor: resolvedActor,
        items,
        snapshotId: publishResult.snapshotId || storageEntry?.snapshotId || "",
        pointerEvent: publishResult.pointerEvent || null,
        chunkEvents: publishResult.chunkEvents || [],
        savedAt: Date.now(),
        fingerprint,
        metadata,
      };

      this.watchHistoryCache.set(actorKey, entry);
      this.persistWatchHistoryEntry(actorKey, entry);

      if (!publishResult.ok && publishResult.retryable) {
        const retrySnapshot = entry.snapshotId || publishResult.snapshotId;
        if (retrySnapshot) {
          this.scheduleWatchHistoryRepublish(retrySnapshot, async (attempt) =>
            this.publishWatchHistorySnapshot(entry.items, {
              actorPubkey: resolvedActor,
              snapshotId: retrySnapshot,
              attempt,
              source: "background-refresh",
            }),
          );
        }
      } else if (publishResult.ok && entry.snapshotId) {
        this.cancelWatchHistoryRepublish(entry.snapshotId);
      }

      return {
        pointerEvent: entry.pointerEvent,
        items: entry.items,
        snapshotId: entry.snapshotId,
      };
    })()
      .catch((error) => {
        if (isDevMode) {
          console.warn("[nostr] Watch history background refresh failed:", error);
        }
        throw error;
      })
      .finally(() => {
        this.watchHistoryRefreshPromises.delete(actorKey);
      });

    this.watchHistoryRefreshPromises.set(actorKey, promise);
    return promise;
  }

  async publishWatchHistorySnapshot(rawItems, options = {}) {
    if (!this.pool) {
      return { ok: false, error: "nostr-uninitialized", retryable: false };
    }

    const resolvedActor =
      typeof options.actorPubkey === "string" && options.actorPubkey.trim()
        ? options.actorPubkey.trim()
        : typeof this.pubkey === "string" && this.pubkey.trim()
        ? this.pubkey.trim()
        : await this.ensureSessionActor();

    const actorKey = normalizeActorKey(resolvedActor);
    if (!actorKey) {
      return { ok: false, error: "missing-actor", retryable: false };
    }

    const actorPubkey = resolvedActor || actorKey;
    const extension = window?.nostr;
    const extensionActorKey = normalizeActorKey(this.pubkey);
    const canUseExtensionSign =
      extension &&
      typeof extension.signEvent === "function" &&
      actorKey === extensionActorKey;

    const useExtensionEncrypt =
      canUseExtensionSign &&
      extension &&
      extension.nip04 &&
      typeof extension.nip04.encrypt === "function";

    let privateKey = "";
    if (!canUseExtensionSign) {
      if (!this.sessionActor || this.sessionActor.pubkey !== actorKey) {
        const ensured = await this.ensureSessionActor();
        if (normalizeActorKey(ensured) !== actorKey) {
          return { ok: false, error: "session-actor-mismatch", retryable: false };
        }
      }
      if (!this.sessionActor || this.sessionActor.pubkey !== actorKey) {
        return { ok: false, error: "session-actor-missing", retryable: false };
      }
      privateKey = this.sessionActor.privateKey;
      if (!privateKey) {
        return { ok: false, error: "missing-session-key", retryable: false };
      }
    }

    const canonicalItems = canonicalizeWatchHistoryItems(
      Array.isArray(rawItems) ? rawItems : [],
      WATCH_HISTORY_MAX_ITEMS,
    );

    const snapshotId =
      typeof options.snapshotId === "string" && options.snapshotId.trim()
        ? options.snapshotId.trim()
        : `snapshot-${Date.now()}-${Math.random().toString(36).slice(2, 12)}`;

    const { chunks, skipped } = chunkWatchHistoryPayloadItems(
      canonicalItems,
      snapshotId,
      WATCH_HISTORY_PAYLOAD_MAX_BYTES,
    );

    if (skipped.length) {
      console.warn(
        `[nostr] Watch history snapshot skipped ${skipped.length} oversize entr${
          skipped.length === 1 ? "y" : "ies"
        }.`,
      );
    }

    let relays = sanitizeRelayList(
      Array.isArray(options.relays) && options.relays.length
        ? options.relays
        : Array.isArray(this.writeRelays) && this.writeRelays.length
        ? this.writeRelays
        : Array.isArray(this.relays) && this.relays.length
        ? this.relays
        : RELAY_URLS,
    );

    if (!Array.isArray(relays) || relays.length === 0) {
      relays = Array.from(RELAY_URLS);
    }

    console.info(
      "[nostr] Preparing to publish watch history snapshot.",
      {
        actor: actorKey,
        snapshotId,
        itemCount: canonicalItems.length,
        chunkCount: chunks.length,
        relaysRequested: relays,
        attempt: options.attempt || 0,
        source: options.source || "unknown",
      }
    );

    const createdAtBase = Math.max(
      Math.floor(Date.now() / 1000),
      this.watchHistoryLastCreatedAt + 1,
    );

    let cachedNip04Tools = null;
    const ensureNip04Tools = async () => {
      if (cachedNip04Tools) {
        return cachedNip04Tools;
      }
      const tools = await ensureNostrTools();
      if (tools?.nip04 && typeof tools.nip04.encrypt === "function") {
        cachedNip04Tools = tools;
        return cachedNip04Tools;
      }
      return null;
    };

    const encryptChunk = async (plaintext) => {
      if (useExtensionEncrypt) {
        return extension.nip04.encrypt(actorPubkey, plaintext);
      }
      const tools = await ensureNip04Tools();
      if (!tools?.nip04 || typeof tools.nip04.encrypt !== "function") {
        throw new Error("nip04-unavailable");
      }
      return tools.nip04.encrypt(privateKey, actorPubkey, plaintext);
    };

    const signEvent = async (event) => {
      if (canUseExtensionSign) {
        return extension.signEvent(event);
      }
      return signEventWithPrivateKey(event, privateKey);
    };

    let createdAtCursor = createdAtBase;
    const chunkResults = [];
    const chunkAddresses = [];
    let anyChunkRejected = false;
    let anyChunkPartial = false;

    const formatRelayStatus = (results = []) => {
      const normalized = Array.isArray(results) ? results : [];
      const statuses = [];
      const byUrl = new Map();

      for (const entry of normalized) {
        const url = typeof entry?.url === "string" ? entry.url : "";
        if (!url) {
          continue;
        }
        const reasonValue = (() => {
          const error = entry?.error;
          if (!error) {
            return null;
          }
          if (error instanceof Error) {
            return error.message || "publish failed";
          }
          if (typeof error === "string" && error.trim()) {
            return error.trim();
          }
          try {
            return JSON.stringify(error);
          } catch (_) {
            return String(error);
          }
        })();

        byUrl.set(url, {
          url,
          success: !!entry?.success,
          reason: reasonValue,
        });
      }

      for (const relayUrl of relays) {
        const existing = byUrl.get(relayUrl);
        if (existing) {
          statuses.push(existing);
        } else {
          statuses.push({ url: relayUrl, success: false, reason: "no-result" });
        }
      }

      return statuses;
    };

    for (let index = 0; index < chunks.length; index += 1) {
      const chunkItems = Array.isArray(chunks[index]) ? chunks[index] : [];
      const pointerTags = chunkItems.map((pointer) => {
        const tag = [pointer.type === "a" ? "a" : "e", pointer.value];
        if (pointer.relay) {
          tag.push(pointer.relay);
        }
        return tag;
      });

      console.info(
        "[nostr] Publishing watch history chunk.",
        {
          actor: actorKey,
          snapshotId,
          chunkIndex: index,
          chunkSize: chunkItems.length,
          relays,
        }
      );

      const plaintext = JSON.stringify({
        version: 2,
        snapshot: snapshotId,
        chunkIndex: index,
        totalChunks: chunks.length,
        items: chunkItems,
      });

      let ciphertext = "";
      try {
        ciphertext = await encryptChunk(plaintext);
      } catch (error) {
        console.warn("[nostr] Failed to encrypt watch history chunk:", error);
        return { ok: false, error: "encryption-failed", retryable: false };
      }

      const chunkIdentifier = `${snapshotId}:${index}`;
      const event = buildWatchHistoryChunkEvent({
        pubkey: actorPubkey,
        created_at: createdAtCursor,
        chunkIdentifier,
        snapshotId,
        chunkIndex: index,
        totalChunks: chunks.length,
        pointerTags,
        content: ciphertext,
      });

      createdAtCursor += 1;

      let signedEvent;
      try {
        signedEvent = await signEvent(event);
      } catch (error) {
        console.warn("[nostr] Failed to sign watch history chunk:", error);
        return { ok: false, error: "signing-failed", retryable: false };
      }

      const publishResults = await publishEventToRelays(
        this.pool,
        relays,
        signedEvent,
      );
      const relayStatus = formatRelayStatus(publishResults);
      const acceptedCount = relayStatus.filter((entry) => entry.success).length;

      if (acceptedCount === 0) {
        anyChunkRejected = true;
        console.warn(
          `[nostr] Watch history chunk ${index} rejected by all relays:`,
          publishResults,
        );
      } else {
        const logMessage =
          acceptedCount === relays.length
            ? "accepted"
            : "partially accepted";
        if (acceptedCount === relays.length) {
          console.info(
            `[nostr] Watch history chunk ${index} accepted by ${acceptedCount}/${relays.length} relay(s).`,
          );
        } else {
          anyChunkPartial = true;
          console.warn(
            `[nostr] Watch history chunk ${index} ${logMessage} by ${acceptedCount}/${relays.length} relay(s).`,
            publishResults,
          );
        }
      }

      const address = eventToAddressPointer(signedEvent);
      if (address) {
        chunkAddresses.push(address);
      }

      chunkResults.push({
        event: signedEvent,
        publishResults,
        acceptedCount,
        relayStatus,
      });
    }

    const pointerEvent = buildWatchHistoryIndexEvent({
      pubkey: actorPubkey,
      created_at: createdAtCursor,
      snapshotId,
      totalChunks: chunks.length,
      chunkAddresses,
    });
    createdAtCursor += 1;

    let signedPointerEvent;
    try {
      signedPointerEvent = await signEvent(pointerEvent);
    } catch (error) {
      console.warn("[nostr] Failed to sign watch history pointer event:", error);
      return { ok: false, error: "signing-failed", retryable: false };
    }

    console.info(
      "[nostr] Publishing watch history pointer event.",
      {
        actor: actorKey,
        snapshotId,
        relays,
      }
    );

    const pointerResults = await publishEventToRelays(
      this.pool,
      relays,
      signedPointerEvent,
    );
    const pointerRelayStatus = formatRelayStatus(pointerResults);
    const pointerAcceptedCount = pointerRelayStatus.filter((entry) => entry.success)
      .length;
    const pointerAccepted = pointerAcceptedCount > 0;

    if (pointerAcceptedCount === relays.length) {
      console.info(
        `[nostr] Watch history pointer accepted by ${pointerAcceptedCount}/${relays.length} relay(s).`,
      );
    } else if (pointerAccepted) {
      console.warn(
        `[nostr] Watch history pointer partially accepted by ${pointerAcceptedCount}/${relays.length} relay(s).`,
        pointerResults,
      );
    } else {
      console.warn(
        "[nostr] Watch history pointer rejected by all relays:",
        pointerResults,
      );
    }

    this.watchHistoryLastCreatedAt = createdAtCursor;

    const chunkStatuses = chunkResults.map((entry) => entry.relayStatus);
    const chunkAcceptedEverywhere = chunkResults.every(
      (entry) => entry.acceptedCount === relays.length,
    );
    const chunkRejectedEverywhere = chunkResults.some(
      (entry) => entry.acceptedCount === 0,
    );
    const pointerRejectedEverywhere = pointerAcceptedCount === 0;
    const pointerPartial =
      pointerAccepted && pointerAcceptedCount < relays.length;
    const partialAcceptance = pointerPartial || anyChunkPartial;
    const success =
      !pointerRejectedEverywhere && pointerAcceptedCount === relays.length &&
      chunkAcceptedEverywhere &&
      !anyChunkRejected;

    let errorCode = null;
    if (!success) {
      if (pointerRejectedEverywhere && chunkRejectedEverywhere) {
        errorCode = "pointer-and-chunk-rejected";
      } else if (pointerRejectedEverywhere) {
        errorCode = "pointer-rejected";
      } else if (chunkRejectedEverywhere || anyChunkRejected) {
        errorCode = "chunk-rejected";
      } else if (partialAcceptance) {
        errorCode = "partial-relay-acceptance";
      } else {
        errorCode = "publish-rejected";
      }
    }

    const result = {
      ok: success,
      retryable: !success,
      actor: actorPubkey,
      snapshotId,
      items: canonicalItems,
      pointerEvent: signedPointerEvent,
      chunkEvents: chunkResults.map((entry) => entry.event),
      publishResults: {
        pointer: pointerResults,
        chunks: chunkResults.map((entry) => entry.publishResults),
        relayStatus: {
          pointer: pointerRelayStatus,
          chunks: chunkStatuses,
        },
      },
      skippedCount: skipped.length,
      source: options.source || "manual",
      partial: partialAcceptance,
    };

    if (!success && errorCode) {
      result.error = errorCode;
    }

    console.info("[nostr] Watch history snapshot publish result.", {
      actor: actorKey,
      snapshotId,
      success,
      partialAcceptance,
      error: result.error || null,
      pointerAcceptedCount,
      chunkAcceptedCounts: chunkResults.map((entry) => entry.acceptedCount),
    });

    return result;
  }

  async updateWatchHistoryList(rawItems = [], options = {}) {
    const resolvedActor =
      typeof options.actorPubkey === "string" && options.actorPubkey.trim()
        ? options.actorPubkey.trim()
        : typeof this.pubkey === "string" && this.pubkey.trim()
        ? this.pubkey.trim()
        : await this.ensureSessionActor();

    const actorKey = normalizeActorKey(resolvedActor);
    if (!actorKey) {
      return { ok: false, error: "missing-actor" };
    }

    const storage = this.getWatchHistoryStorage();
    const cachedEntry =
      this.watchHistoryCache.get(actorKey) || storage.actors?.[actorKey] || {};

    const existingItems = Array.isArray(cachedEntry.items)
      ? canonicalizeWatchHistoryItems(cachedEntry.items, WATCH_HISTORY_MAX_ITEMS)
      : [];
    const incomingItems = Array.isArray(rawItems) ? rawItems : [];

    const combined =
      options.replace === true
        ? incomingItems
        : [...incomingItems, ...existingItems];

    const canonicalItems = canonicalizeWatchHistoryItems(
      combined,
      WATCH_HISTORY_MAX_ITEMS,
    );

    const fingerprint = await this.getWatchHistoryFingerprint(
      resolvedActor,
      canonicalItems,
    );

    console.info("[nostr] Updating watch history list.", {
      actor: resolvedActor,
      incomingItemCount: incomingItems.length,
      finalItemCount: canonicalItems.length,
      replace: options.replace === true,
    });

    const publishResult = await this.publishWatchHistorySnapshot(
      canonicalItems,
      {
        actorPubkey: resolvedActor,
        snapshotId: options.snapshotId || cachedEntry.snapshotId,
        attempt: options.attempt || 0,
      },
    );

    console.info("[nostr] Watch history list publish attempt finished.", {
      actor: resolvedActor,
      snapshotId: publishResult.snapshotId || null,
      success: !!publishResult.ok,
      retryable: !!publishResult.retryable,
    });

    const metadata = sanitizeWatchHistoryMetadata(cachedEntry.metadata);
    metadata.updatedAt = Date.now();
    metadata.status = publishResult.ok ? "ok" : "error";
    metadata.lastPublishResults = publishResult.publishResults;
    metadata.skippedCount = publishResult.skippedCount || 0;
    if (!publishResult.ok) {
      metadata.lastError = publishResult.error || "publish-failed";
    } else {
      delete metadata.lastError;
    }

    const entry = {
      actor: resolvedActor,
      items: canonicalItems,
      snapshotId: publishResult.snapshotId || cachedEntry.snapshotId || "",
      pointerEvent: publishResult.pointerEvent || cachedEntry.pointerEvent || null,
      chunkEvents: publishResult.chunkEvents || cachedEntry.chunkEvents || [],
      savedAt: Date.now(),
      fingerprint,
      metadata,
    };

    this.watchHistoryCache.set(actorKey, entry);
    this.persistWatchHistoryEntry(actorKey, entry);

    if (!publishResult.ok && publishResult.retryable && entry.snapshotId) {
      this.scheduleWatchHistoryRepublish(entry.snapshotId, async (attempt) =>
        this.publishWatchHistorySnapshot(entry.items, {
          actorPubkey: resolvedActor,
          snapshotId: entry.snapshotId,
          attempt,
        }),
      );
    } else if (publishResult.ok && entry.snapshotId) {
      this.cancelWatchHistoryRepublish(entry.snapshotId);
    }

    return publishResult;
  }

  async removeWatchHistoryItem(pointerInput, options = {}) {
    const pointer = normalizePointerInput(pointerInput);
    if (!pointer) {
      return { ok: false, error: "invalid-pointer" };
    }

    const resolvedActor =
      typeof options.actorPubkey === "string" && options.actorPubkey.trim()
        ? options.actorPubkey.trim()
        : typeof this.pubkey === "string" && this.pubkey.trim()
        ? this.pubkey.trim()
        : await this.ensureSessionActor();

    const actorKey = normalizeActorKey(resolvedActor);
    if (!actorKey) {
      return { ok: false, error: "missing-actor" };
    }

    const existingEntry =
      this.watchHistoryCache.get(actorKey) ||
      this.getWatchHistoryStorage().actors?.[actorKey] ||
      {};
    const existingItems = Array.isArray(existingEntry.items)
      ? canonicalizeWatchHistoryItems(existingEntry.items, WATCH_HISTORY_MAX_ITEMS)
      : [];

    const targetKey = pointerKey(pointer);
    const filtered = existingItems.filter((item) => pointerKey(item) !== targetKey);

    if (filtered.length === existingItems.length) {
      return {
        ok: true,
        skipped: true,
        snapshotId: existingEntry.snapshotId || "",
      };
    }

    return this.updateWatchHistoryList(filtered, {
      ...options,
      actorPubkey: resolvedActor,
      replace: true,
    });
  }

  async fetchWatchHistory(actorInput, options = {}) {
    const resolvedActor =
      typeof actorInput === "string" && actorInput.trim()
        ? actorInput.trim()
        : typeof this.pubkey === "string" && this.pubkey.trim()
        ? this.pubkey.trim()
        : this.sessionActor?.pubkey || "";

    const actorKey = normalizeActorKey(resolvedActor);
    if (!actorKey) {
      return { pointerEvent: null, items: [], snapshotId: "" };
    }

    console.info("[nostr] Fetching watch history from relays.", {
      actor: resolvedActor,
      forceRefresh: options.forceRefresh === true,
    });

    const extension = window?.nostr;

    const existingEntry = this.watchHistoryCache.get(actorKey);
    const now = Date.now();
    const ttl = this.getWatchHistoryCacheTtlMs();

    if (
      !options.forceRefresh &&
      existingEntry &&
      Number.isFinite(existingEntry.savedAt) &&
      now - existingEntry.savedAt < ttl
    ) {
      console.info("[nostr] Using cached watch history entry.", {
        actor: resolvedActor,
        itemCount: Array.isArray(existingEntry.items) ? existingEntry.items.length : 0,
        cacheAgeMs: now - existingEntry.savedAt,
      });
      return {
        pointerEvent: existingEntry.pointerEvent || null,
        items: existingEntry.items || [],
        snapshotId: existingEntry.snapshotId || "",
      };
    }

    if (!this.pool) {
      console.warn("[nostr] Cannot fetch watch history because relay pool is unavailable. Returning cached values.");
      return {
        pointerEvent: existingEntry?.pointerEvent || null,
        items: existingEntry?.items || [],
        snapshotId: existingEntry?.snapshotId || "",
      };
    }

    const identifiers = [
      WATCH_HISTORY_LIST_IDENTIFIER,
      ...WATCH_HISTORY_LEGACY_LIST_IDENTIFIERS,
    ];
    const limitRaw = Number(WATCH_HISTORY_FETCH_EVENT_LIMIT);
    const limit =
      Number.isFinite(limitRaw) && limitRaw > 0 ? Math.floor(limitRaw) : 20;

    let readRelays = sanitizeRelayList(
      Array.isArray(this.readRelays) && this.readRelays.length
        ? this.readRelays
        : Array.isArray(this.relays) && this.relays.length
        ? this.relays
        : RELAY_URLS,
    );

    if (!Array.isArray(readRelays) || readRelays.length === 0) {
      readRelays = Array.from(RELAY_URLS);
    }

    let pointerEvents = [];
    try {
      const filters = [
        {
          kinds: [WATCH_HISTORY_KIND],
          authors: [resolvedActor],
          "#d": identifiers,
          limit,
        },
      ];
      const results = await this.pool.list(readRelays, filters);
      pointerEvents = Array.isArray(results)
        ? results
            .flat()
            .filter((event) => event && typeof event === "object")
        : [];
    } catch (error) {
      if (isDevMode) {
        console.warn("[nostr] Failed to fetch watch history pointer:", error);
      }
    }

    const pointerEvent = pointerEvents.reduce((latest, current) => {
      if (!current || typeof current !== "object") {
        return latest;
      }
      const currentCreated = Number.isFinite(current.created_at)
        ? current.created_at
        : 0;
      const latestCreated = Number.isFinite(latest?.created_at)
        ? latest.created_at
        : 0;
      if (currentCreated > latestCreated) {
        return current;
      }
      return latest;
    }, null);

    if (!pointerEvent) {
      console.info(
        "[nostr] No watch history pointer event found on relays. Falling back to storage.",
        {
          actor: resolvedActor,
        }
      );
      const storageEntry = this.getWatchHistoryStorage().actors?.[actorKey];
      const items = Array.isArray(storageEntry?.items)
        ? canonicalizeWatchHistoryItems(storageEntry.items, WATCH_HISTORY_MAX_ITEMS)
        : [];
      const fingerprint = typeof storageEntry?.fingerprint === "string"
        ? storageEntry.fingerprint
        : await this.getWatchHistoryFingerprint(resolvedActor, items);
      const entry = {
        actor: resolvedActor,
        items,
        snapshotId: typeof storageEntry?.snapshotId === "string"
          ? storageEntry.snapshotId
          : "",
        pointerEvent: null,
        chunkEvents: [],
        savedAt: now,
        fingerprint,
        metadata: sanitizeWatchHistoryMetadata(storageEntry?.metadata),
      };
      this.watchHistoryCache.set(actorKey, entry);
      this.persistWatchHistoryEntry(actorKey, entry);
      return { pointerEvent: null, items, snapshotId: entry.snapshotId };
    }

    const fallbackItems = extractPointerItemsFromEvent(pointerEvent);
    const pointerPayload = parseWatchHistoryContentWithFallback(
      pointerEvent.content,
      fallbackItems,
      {
        version: 0,
        items: fallbackItems,
        snapshot: "",
        chunkIndex: 0,
        totalChunks: 1,
      },
    );

    const snapshotId = (() => {
      const tags = Array.isArray(pointerEvent.tags) ? pointerEvent.tags : [];
      for (const tag of tags) {
        if (Array.isArray(tag) && tag[0] === "snapshot" && typeof tag[1] === "string") {
          return tag[1];
        }
      }
      return pointerPayload.snapshot || "";
    })();

    const chunkAddresses = (() => {
      const tags = Array.isArray(pointerEvent.tags) ? pointerEvent.tags : [];
      const addresses = [];
      for (const tag of tags) {
        if (Array.isArray(tag) && tag[0] === "a" && typeof tag[1] === "string" && tag[1]) {
          addresses.push(tag[1]);
        }
      }
      return addresses;
    })();

    const chunkIdentifiers = [];
    for (const address of chunkAddresses) {
      const parts = address.split(":");
      if (parts.length >= 3) {
        const identifier = parts.slice(2).join(":");
        if (identifier) {
          chunkIdentifiers.push(identifier);
        }
      }
    }

    const chunkFilters = [];
    if (chunkIdentifiers.length) {
      chunkFilters.push({
        kinds: [WATCH_HISTORY_KIND],
        authors: [resolvedActor],
        "#d": chunkIdentifiers,
        limit: Math.max(chunkIdentifiers.length * 2, limit),
      });
    } else if (snapshotId) {
      chunkFilters.push({
        kinds: [WATCH_HISTORY_KIND],
        authors: [resolvedActor],
        "#snapshot": [snapshotId],
        limit,
      });
    }

    let chunkEvents = [];
    if (chunkFilters.length) {
      try {
        const results = await this.pool.list(readRelays, chunkFilters);
        chunkEvents = Array.isArray(results)
          ? results
              .flat()
              .filter((event) => event && typeof event === "object")
          : [];
      } catch (error) {
        if (isDevMode) {
          console.warn("[nostr] Failed to fetch watch history chunks:", error);
        }
      }
    }

    const latestChunks = new Map();
    for (const event of chunkEvents) {
      if (!event || typeof event !== "object") {
        continue;
      }
      const tags = Array.isArray(event.tags) ? event.tags : [];
      let identifier = "";
      for (const tag of tags) {
        if (Array.isArray(tag) && tag[0] === "d" && typeof tag[1] === "string") {
          identifier = tag[1];
          break;
        }
      }
      if (!identifier) {
        continue;
      }
      const createdAt = Number.isFinite(event.created_at) ? event.created_at : 0;
      const existing = latestChunks.get(identifier);
      if (!existing || createdAt > existing.created_at) {
        latestChunks.set(identifier, event);
      }
    }

    const decryptErrors = [];
    const collectedItems = [];

    let cachedDecryptTools = null;
    const ensureDecryptTools = async () => {
      if (cachedDecryptTools) {
        return cachedDecryptTools;
      }
      const tools = await ensureNostrTools();
      if (tools?.nip04 && typeof tools.nip04.decrypt === "function") {
        cachedDecryptTools = tools;
        return cachedDecryptTools;
      }
      return null;
    };

    const decryptChunk = async (ciphertext) => {
      if (!ciphertext || typeof ciphertext !== "string") {
        throw new Error("empty-ciphertext");
      }
      const extensionDecrypt =
        extension &&
        typeof extension?.nip04?.decrypt === "function" &&
        normalizeActorKey(this.pubkey) === actorKey;
      if (extensionDecrypt) {
        return extension.nip04.decrypt(resolvedActor, ciphertext);
      }
      if (!this.sessionActor || this.sessionActor.pubkey !== actorKey) {
        await this.ensureSessionActor();
      }
      if (!this.sessionActor || this.sessionActor.pubkey !== actorKey) {
        throw new Error("missing-session-key");
      }
      const tools = await ensureDecryptTools();
      if (!tools?.nip04 || typeof tools.nip04.decrypt !== "function") {
        throw new Error("nip04-unavailable");
      }
      return tools.nip04.decrypt(
        this.sessionActor.privateKey,
        resolvedActor,
        ciphertext,
      );
    };

    const chunkCount = latestChunks.size || chunkIdentifiers.length || 0;
    const chunkKeys = chunkIdentifiers.length
      ? chunkIdentifiers
      : Array.from(latestChunks.keys());

    for (const identifier of chunkKeys) {
      const event = latestChunks.get(identifier);
      if (!event) {
        continue;
      }
      const fallbackPointers = extractPointerItemsFromEvent(event);
      const ciphertext = typeof event.content === "string" ? event.content : "";
      let payload;
      if (isNip04EncryptedWatchHistoryEvent(event, ciphertext)) {
        try {
          const plaintext = await decryptChunk(ciphertext);
          payload = parseWatchHistoryContentWithFallback(
            plaintext,
            fallbackPointers,
            {
              version: 0,
              items: fallbackPointers,
              snapshot: snapshotId,
              chunkIndex: 0,
              totalChunks: chunkCount || 1,
            },
          );
        } catch (error) {
          decryptErrors.push(error);
          payload = {
            version: 0,
            items: fallbackPointers,
          };
        }
      } else {
        payload = parseWatchHistoryContentWithFallback(
          ciphertext,
          fallbackPointers,
          {
            version: 0,
            items: fallbackPointers,
            snapshot: snapshotId,
            chunkIndex: 0,
            totalChunks: chunkCount || 1,
          },
        );
      }
      if (Array.isArray(payload?.items)) {
        collectedItems.push(...payload.items);
      }
    }

    if (decryptErrors.length) {
      console.warn(
        `[nostr] Failed to decrypt ${decryptErrors.length} watch history chunk(s) for ${actorKey}. Using fallback pointers.`,
      );
    }

    const mergedItems = collectedItems.length ? collectedItems : pointerPayload.items;
    const canonicalItems = canonicalizeWatchHistoryItems(
      mergedItems,
      WATCH_HISTORY_MAX_ITEMS,
    );

    const fingerprint = await this.getWatchHistoryFingerprint(
      resolvedActor,
      canonicalItems,
    );

    const metadata = sanitizeWatchHistoryMetadata(
      this.getWatchHistoryStorage().actors?.[actorKey]?.metadata,
    );
    metadata.lastFetchedAt = now;
    metadata.decryptErrors = decryptErrors.length;

    const entry = {
      actor: resolvedActor,
      items: canonicalItems,
      snapshotId,
      pointerEvent,
      chunkEvents: Array.from(latestChunks.values()),
      savedAt: now,
      fingerprint,
      metadata,
    };

    this.watchHistoryCache.set(actorKey, entry);
    this.persistWatchHistoryEntry(actorKey, entry);

    return { pointerEvent, items: canonicalItems, snapshotId };
  }

  async resolveWatchHistory(actorInput, options = {}) {
    const resolvedActor =
      typeof actorInput === "string" && actorInput.trim()
        ? actorInput.trim()
        : typeof this.pubkey === "string" && this.pubkey.trim()
        ? this.pubkey.trim()
        : await this.ensureSessionActor();

    const actorKey = normalizeActorKey(resolvedActor);
    if (!actorKey) {
      return [];
    }

    console.info("[nostr] Resolving watch history for actor.", {
      actor: resolvedActor,
      forceRefresh: options.forceRefresh === true,
    });

    const storage = this.getWatchHistoryStorage();
    const fallbackItems = Array.isArray(storage.actors?.[actorKey]?.items)
      ? canonicalizeWatchHistoryItems(
          storage.actors[actorKey].items,
          WATCH_HISTORY_MAX_ITEMS,
        )
      : [];

    const fetchResult = await this.fetchWatchHistory(resolvedActor, {
      forceRefresh: options.forceRefresh || false,
    });

    const merged = mergeWatchHistoryItemsWithFallback(
      {
        version: 2,
        items: fetchResult.items || [],
        snapshot: fetchResult.snapshotId || "",
        chunkIndex: 0,
        totalChunks: Array.isArray(fetchResult.items)
          ? fetchResult.items.length
          : 0,
      },
      fallbackItems,
    );

    const shouldBatch = Boolean(WATCH_HISTORY_BATCH_RESOLVE);
    const batchPageSizeRaw = Number(WATCH_HISTORY_BATCH_PAGE_SIZE);
    const hasCustomBatchSize =
      Number.isFinite(batchPageSizeRaw) && batchPageSizeRaw > 0;
    const batchLimit = shouldBatch && hasCustomBatchSize
      ? Math.min(Math.floor(batchPageSizeRaw), WATCH_HISTORY_MAX_ITEMS)
      : WATCH_HISTORY_MAX_ITEMS;

    const canonicalItems = canonicalizeWatchHistoryItems(
      merged.items || [],
      batchLimit,
    );

    const fingerprint = await this.getWatchHistoryFingerprint(
      resolvedActor,
      canonicalItems,
    );

    console.info("[nostr] Watch history fetch complete.", {
      actor: resolvedActor,
      snapshotId: fetchResult.snapshotId || null,
      pointerFound: !!fetchResult.pointerEvent,
      itemCount: canonicalItems.length,
    });

    console.info("[nostr] Watch history resolved and cached.", {
      actor: resolvedActor,
      itemCount: canonicalItems.length,
      snapshotId: fetchResult.snapshotId || null,
    });

    const entry = {
      actor: resolvedActor,
      items: canonicalItems,
      snapshotId: fetchResult.snapshotId || storage.actors?.[actorKey]?.snapshotId || "",
      pointerEvent: fetchResult.pointerEvent || null,
      chunkEvents: [],
      savedAt: Date.now(),
      fingerprint,
      metadata: sanitizeWatchHistoryMetadata(storage.actors?.[actorKey]?.metadata),
    };

    this.watchHistoryCache.set(actorKey, entry);
    this.persistWatchHistoryEntry(actorKey, entry);

    return canonicalItems;
  }

  async listVideoViewEvents(pointer, options = {}) {
    if (!this.pool) {
      return [];
    }

    const { pointer: pointerDescriptor, filters } = createVideoViewEventFilters(
      pointer
    );
    const { since, until, limit, relays } = options || {};

    for (const filter of filters) {
      if (!filter || typeof filter !== "object") {
        continue;
      }
      if (Number.isFinite(since)) {
        filter.since = Math.floor(since);
      }
      if (Number.isFinite(until)) {
        filter.until = Math.floor(until);
      }
      if (Number.isFinite(limit) && limit > 0) {
        filter.limit = Math.floor(limit);
      }
    }

    const relayList = Array.isArray(relays) && relays.length
      ? relays
      : Array.isArray(this.relays) && this.relays.length
      ? this.relays
      : RELAY_URLS;

    let rawResults;
    try {
      rawResults = await this.pool.list(relayList, filters);
    } catch (error) {
      if (isDevMode) {
        console.warn("[nostr] Failed to list video view events:", error);
      }
      return [];
    }

    const flattenResults = (input) => {
      if (!Array.isArray(input)) {
        return [];
      }

      const flat = [];
      for (const chunk of input) {
        if (Array.isArray(chunk)) {
          for (const item of chunk) {
            if (item && typeof item === "object") {
              flat.push(item);
            }
          }
        } else if (chunk && typeof chunk === "object") {
          flat.push(chunk);
        }
      }
      return flat;
    };

    const flattened = flattenResults(rawResults);
    const dedupe = new Map();
    const order = [];

    for (const event of flattened) {
      if (!isVideoViewEvent(event, pointerDescriptor)) {
        continue;
      }

      const eventId = typeof event.id === "string" ? event.id : null;
      if (!eventId) {
        order.push({ type: "raw", event });
        continue;
      }

      const existing = dedupe.get(eventId);
      if (!existing) {
        dedupe.set(eventId, event);
        order.push({ type: "id", key: eventId });
        continue;
      }

      const existingCreated = Number.isFinite(existing?.created_at)
        ? existing.created_at
        : 0;
      const incomingCreated = Number.isFinite(event.created_at)
        ? event.created_at
        : 0;
      if (incomingCreated > existingCreated) {
        dedupe.set(eventId, event);
      }
    }

    return order
      .map((entry) => {
        if (!entry) {
          return null;
        }
        if (entry.type === "raw") {
          return entry.event || null;
        }
        if (entry.type === "id") {
          return dedupe.get(entry.key) || null;
        }
        return null;
      })
      .filter(Boolean);
  }

  subscribeVideoViewEvents(pointer, options = {}) {
    if (!this.pool) {
      if (isDevMode) {
        console.warn("[nostr] Unable to subscribe to view events: pool missing.");
      }
      return () => {};
    }

    const { pointer: pointerDescriptor, filters } = createVideoViewEventFilters(
      pointer
    );

    if (Number.isFinite(options?.since)) {
      for (const filter of filters) {
        if (filter && typeof filter === "object") {
          filter.since = Math.floor(options.since);
        }
      }
    }

    const relayList = Array.isArray(options?.relays) && options.relays.length
      ? options.relays
      : Array.isArray(this.relays) && this.relays.length
      ? this.relays
      : RELAY_URLS;

    const onEvent = typeof options?.onEvent === "function" ? options.onEvent : null;

    let subscription;
    try {
      subscription = this.pool.sub(relayList, filters);
    } catch (error) {
      if (isDevMode) {
        console.warn("[nostr] Failed to open video view subscription:", error);
      }
      return () => {};
    }

    if (onEvent) {
      subscription.on("event", (event) => {
        if (isVideoViewEvent(event, pointerDescriptor)) {
          try {
            onEvent(event);
          } catch (error) {
            if (isDevMode) {
              console.warn("[nostr] Video view event handler threw:", error);
            }
          }
        }
      });
    }

    const originalUnsub =
      typeof subscription.unsub === "function"
        ? subscription.unsub.bind(subscription)
        : null;

    let unsubscribed = false;
    return () => {
      if (unsubscribed) {
        return;
      }
      unsubscribed = true;
      if (originalUnsub) {
        try {
          originalUnsub();
        } catch (error) {
          if (isDevMode) {
            console.warn(
              "[nostr] Failed to unsubscribe from video view events:",
              error
            );
          }
        }
      }
    };
  }

  async countVideoViewEvents(pointer, options = {}) {
    const relayList =
      Array.isArray(options?.relays) && options.relays.length
        ? options.relays
        : undefined;

    const fallbackListOptions = (() => {
      const listOptions = {};

      if (relayList) {
        listOptions.relays = relayList;
      }

      if (Number.isFinite(options?.since)) {
        listOptions.since = Math.floor(options.since);
      } else {
        const horizonDaysRaw = Number(VIEW_COUNT_BACKFILL_MAX_DAYS);
        const horizonDays = Number.isFinite(horizonDaysRaw)
          ? Math.max(0, Math.floor(horizonDaysRaw))
          : 0;
        if (horizonDays > 0) {
          const secondsPerDay = 86_400;
          const nowSeconds = Math.floor(Date.now() / 1000);
          const fallbackSinceSeconds = Math.max(
            0,
            nowSeconds - horizonDays * secondsPerDay
          );
          listOptions.since = Math.floor(fallbackSinceSeconds);
        }
      }

      if (Number.isFinite(options?.until)) {
        listOptions.until = Math.floor(options.until);
      }

      if (Number.isFinite(options?.limit) && options.limit > 0) {
        listOptions.limit = Math.floor(options.limit);
      }

      return listOptions;
    })();

    if (!this.pool) {
      const events = await this.listVideoViewEvents(pointer, {
        ...fallbackListOptions,
      });
      return {
        total: Array.isArray(events) ? events.length : 0,
        perRelay: [],
        best: null,
        fallback: true,
      };
    }

    const { filters } = createVideoViewEventFilters(pointer);
    const pointerFilter = Array.isArray(filters) && filters.length ? filters[0] : null;
    if (!pointerFilter || typeof pointerFilter !== "object") {
      throw new Error("Invalid video pointer supplied for view lookup.");
    }

    const signal = options?.signal;
    const normalizeAbortError = () => {
      if (signal?.reason instanceof Error) {
        return signal.reason;
      }
      if (typeof DOMException === "function") {
        return new DOMException("Operation aborted", "AbortError");
      }
      const error = new Error("Operation aborted");
      error.name = "AbortError";
      return error;
    };
    if (signal?.aborted) {
      throw normalizeAbortError();
    }

    try {
      const result = await this.countEventsAcrossRelays([pointerFilter], {
        relays: relayList,
        timeoutMs: options?.timeoutMs,
      });

      if (result?.perRelay?.some((entry) => entry && entry.ok)) {
        return { ...result, fallback: false };
      }
    } catch (error) {
      if (isDevMode) {
        console.warn("[nostr] COUNT view request failed:", error);
      }
    }

    if (signal?.aborted) {
      throw normalizeAbortError();
    }

    const abortPromise =
      signal &&
      typeof signal === "object" &&
      typeof signal.addEventListener === "function"
        ? new Promise((_, reject) => {
            signal.addEventListener(
              "abort",
              () => {
                reject(normalizeAbortError());
              },
              { once: true }
            );
          })
        : null;

    const listPromise = this.listVideoViewEvents(pointer, {
      ...fallbackListOptions,
    });

    const events = abortPromise
      ? await Promise.race([listPromise, abortPromise])
      : await listPromise;

    const uniqueCount = Array.isArray(events)
      ? (() => {
          const withIds = events
            .filter((event) => event && typeof event.id === "string")
            .map((event) => event.id);
          if (withIds.length === 0) {
            return events.length;
          }
          return new Set(withIds).size;
        })()
      : 0;

    return {
      total: uniqueCount,
      perRelay: [],
      best: null,
      fallback: true,
    };
  }

  async publishViewEvent(videoPointer, options = {}) {
    if (!this.pool) {
      return { ok: false, error: "nostr-uninitialized" };
    }

    const pointer = normalizePointerInput(videoPointer);
    if (!pointer) {
      return { ok: false, error: "invalid-pointer" };
    }

    const actorPubkey = await this.ensureSessionActor();
    if (!actorPubkey) {
      return { ok: false, error: "missing-actor" };
    }

    const createdAt =
      typeof options.created_at === "number" && options.created_at > 0
        ? Math.floor(options.created_at)
        : Math.floor(Date.now() / 1000);

    const guardScope = deriveViewEventPointerScope(pointer);
    const guardBucket = deriveViewEventBucketIndex(createdAt);
    if (guardScope && hasRecentViewPublish(guardScope, guardBucket)) {
      if (isDevMode) {
        console.info("[nostr] Skipping duplicate view publish for scope", guardScope);
      }
      return {
        ok: true,
        duplicate: true,
        event: null,
        results: [],
        acceptedRelays: [],
      };
    }

    const normalizedActor =
      typeof actorPubkey === "string" ? actorPubkey.toLowerCase() : "";
    const normalizedLogged =
      typeof this.pubkey === "string" ? this.pubkey.toLowerCase() : "";
    const usingSessionActor =
      normalizedActor && normalizedActor !== normalizedLogged;

    const additionalTags = Array.isArray(options.additionalTags)
      ? options.additionalTags.filter(
          (tag) => Array.isArray(tag) && typeof tag[0] === "string"
        )
      : [];

    const pointerTag =
      pointer.type === "a"
        ? pointer.relay
          ? ["a", pointer.value, pointer.relay]
          : ["a", pointer.value]
        : pointer.relay
        ? ["e", pointer.value, pointer.relay]
        : ["e", pointer.value];

    let content = "";
    if (typeof options.content === "string") {
      content = options.content;
    } else if (
      options.content &&
      typeof options.content === "object" &&
      !Array.isArray(options.content)
    ) {
      try {
        content = JSON.stringify(options.content);
      } catch (error) {
        if (isDevMode) {
          console.warn(
            "[nostr] Failed to serialize custom view event content:",
            error
          );
        }
        content = "";
      }
    }

    if (!content) {
      const payload = {
        target: {
          type: pointer.type,
          value: pointer.value,
        },
        created_at: createdAt,
      };
      if (pointer.relay) {
        payload.target.relay = pointer.relay;
      }
      try {
        content = JSON.stringify(payload);
      } catch (error) {
        if (isDevMode) {
          console.warn(
            "[nostr] Failed to serialize default view event content:",
            error
          );
        }
        content = "";
      }
    }

    const event = buildViewEvent({
      pubkey: actorPubkey,
      created_at: createdAt,
      pointerValue: pointer.value,
      pointerTag,
      includeSessionTag: usingSessionActor,
      additionalTags,
      content,
    });

    let signedEvent = null;

    if (
      normalizedActor &&
      normalizedActor === normalizedLogged &&
      window?.nostr &&
      typeof window.nostr.signEvent === "function"
    ) {
      try {
        signedEvent = await window.nostr.signEvent(event);
      } catch (error) {
        console.warn("[nostr] Failed to sign view event with extension:", error);
        return { ok: false, error: "signing-failed", details: error };
      }
    } else {
      try {
        if (!this.sessionActor || this.sessionActor.pubkey !== actorPubkey) {
          await this.ensureSessionActor(true);
        }
        if (!this.sessionActor || this.sessionActor.pubkey !== actorPubkey) {
          throw new Error("session-actor-mismatch");
        }
        const privateKey = this.sessionActor.privateKey;
        signedEvent = signEventWithPrivateKey(event, privateKey);
      } catch (error) {
        console.warn("[nostr] Failed to sign view event with session key:", error);
        return { ok: false, error: "signing-failed", details: error };
      }
    }

    const relayList =
      Array.isArray(options.relays) && options.relays.length
        ? options.relays
        : this.relays;
    const relays =
      Array.isArray(relayList) && relayList.length ? relayList : RELAY_URLS;

    const publishResults = await Promise.all(
      relays.map((url) => publishEventToRelay(this.pool, url, signedEvent))
    );

    const acceptedRelays = publishResults
      .filter((result) => result.success)
      .map((result) => result.url)
      .filter((url) => typeof url === "string" && url);
    const success = acceptedRelays.length > 0;
    if (success) {
      if (guardScope) {
        rememberViewPublish(guardScope, guardBucket);
      }
      console.info(
        `[nostr] View event accepted by ${acceptedRelays.length} relay(s):`,
        acceptedRelays.join(", ")
      );
    } else {
      console.warn("[nostr] View event rejected by relays:", publishResults);
    }

    return {
      ok: success,
      event: signedEvent,
      results: publishResults,
      acceptedRelays,
    };
  }

  async recordVideoView(videoPointer, options = {}) {
    const pointer = normalizePointerInput(videoPointer);
    if (!pointer) {
      return { ok: false, error: "invalid-pointer" };
    }

    const view = await this.publishViewEvent(pointer, options);

    if (view?.ok && view.event) {
      try {
        const ingest = await loadIngestLocalViewEvent();
        if (typeof ingest === "function") {
          ingest({ event: view.event, pointer });
        }
      } catch (error) {
        if (isDevMode) {
          console.warn(
            "[nostr] Failed to ingest optimistic view event:",
            error
          );
        }
      }
    }

    return view;
  }

  /**
   * Connect to the configured relays
   */
  async init() {
    if (isDevMode) console.log("Connecting to relays...");

    this.restoreLocalData();

    try {
      await this.ensurePool();
      const results = await this.connectToRelays();
      const successfulRelays = results
        .filter((r) => r.success)
        .map((r) => r.url);
      if (successfulRelays.length === 0) {
        throw new Error("No relays connected");
      }
      if (isDevMode) {
        console.log(`Connected to ${successfulRelays.length} relay(s)`);
      }
    } catch (err) {
      console.error("Nostr init failed:", err);
      throw err;
    }
  }

  async ensurePool() {
    if (this.pool) {
      return this.pool;
    }

    if (this.poolPromise) {
      return this.poolPromise;
    }

    const tools = await ensureNostrTools();
    const SimplePool = resolveSimplePoolConstructor(tools);
<<<<<<< HEAD
    if (typeof SimplePool !== "function") {
      if (isDevMode) {
        if (tools && typeof tools === "object") {
          const availableKeys = Object.keys(tools).join(", ");
          console.warn(
            "[nostr] NostrTools helpers did not expose SimplePool. Available keys:",
            availableKeys
          );
        } else {
          console.warn(
            "[nostr] NostrTools helpers were unavailable. Check that nostr-tools bundles can load on this domain."
          );
        }
        if (nostrToolsBootstrapFailure) {
          console.warn(
            "[nostr] nostr-tools bootstrap failure details:",
            nostrToolsBootstrapFailure
          );
        }
      }
      const error = new Error(
        "NostrTools SimplePool is unavailable. Verify that nostr-tools resources can load on this domain."
      );
=======

    if (typeof SimplePool !== "function") {
      if (isDevMode && tools && typeof tools === "object") {
        const availableKeys = Object.keys(tools).join(", ");
        console.warn(
          "[nostr] NostrTools helpers did not expose SimplePool. Available keys:",
          availableKeys
        );
      }
      const error = new Error("NostrTools SimplePool is unavailable.");
>>>>>>> 4926cb52
      error.code = "nostr-simplepool-unavailable";
      if (nostrToolsBootstrapFailure) {
        error.bootstrapFailure = nostrToolsBootstrapFailure;
      }
      this.poolPromise = null;
      throw error;
    }

    const creation = Promise.resolve().then(() => {
      const instance = new SimplePool();
      this.pool = instance;
      return instance;
    });

    const shared = creation
      .then((instance) => {
        this.poolPromise = Promise.resolve(instance);
        return instance;
      })
      .catch((error) => {
        this.poolPromise = null;
        throw error;
      });

    this.poolPromise = shared;
    return shared;
  }

  // We subscribe to kind `0` purely as a liveness probe because almost every
  // relay can answer it quickly. Either an `event` or `eose` signals success,
  // while the 5s timer guards against relays that never respond. We immediately
  // `unsub` to avoid leaking subscriptions. Note: any future change must still
  // provide a lightweight readiness check with similar timeout semantics.
  async connectToRelays() {
    return Promise.all(
      this.relays.map(
        (url) =>
          new Promise((resolve) => {
            const sub = this.pool.sub([url], [{ kinds: [0], limit: 1 }]);
            const timeout = setTimeout(() => {
              sub.unsub();
              resolve({ url, success: false });
            }, 5000);

            const succeed = () => {
              clearTimeout(timeout);
              sub.unsub();
              resolve({ url, success: true });
            };
            sub.on("event", succeed);
            sub.on("eose", succeed);
          })
      )
    );
  }

  /**
   * Attempt login with a Nostr extension
   */
  async login(options = {}) {
    try {
      const extension = window.nostr;
      if (!extension) {
        console.log("No Nostr extension found");
        throw new Error(
          "Please install a Nostr extension (Alby, nos2x, etc.)."
        );
      }

      const { allowAccountSelection = false, expectPubkey } =
        typeof options === "object" && options !== null ? options : {};
      const normalizedExpectedPubkey =
        typeof expectPubkey === "string" && expectPubkey.trim()
          ? expectPubkey.trim().toLowerCase()
          : null;

      if (typeof extension.getPublicKey !== "function") {
        throw new Error(
          "This NIP-07 extension is missing getPublicKey support. Please update the extension."
        );
      }

      if (typeof extension.enable === "function") {
        if (isDevMode) {
          console.log("Requesting permissions from NIP-07 extension...");
        }
        try {
          await withNip07Timeout(() => extension.enable());
        } catch (enableErr) {
          throw new Error(
            enableErr && enableErr.message
              ? enableErr.message
              : "The NIP-07 extension denied the permission request."
          );
        }
      }

      if (allowAccountSelection && typeof extension.selectAccounts === "function") {
        try {
          const selection = await withNip07Timeout(() =>
            extension.selectAccounts(expectPubkey ? [expectPubkey] : undefined)
          );

          const didCancelSelection =
            selection === undefined ||
            selection === null ||
            selection === false ||
            (Array.isArray(selection) && selection.length === 0);

          if (didCancelSelection) {
            throw new Error("Account selection was cancelled.");
          }
        } catch (selectionErr) {
          const message =
            selectionErr && typeof selectionErr.message === "string"
              ? selectionErr.message
              : "Account selection was cancelled.";
          throw new Error(message);
        }
      }
      const pubkey = await withNip07Timeout(() => extension.getPublicKey());
      if (!pubkey || typeof pubkey !== "string") {
        throw new Error(
          "The NIP-07 extension did not return a public key. Please try again."
        );
      }

      if (
        normalizedExpectedPubkey &&
        pubkey.toLowerCase() !== normalizedExpectedPubkey
      ) {
        throw new Error(
          "The selected account doesn't match the expected profile. Please try again."
        );
      }
      const nip19Tools = await ensureNostrTools();
      const npubEncode = nip19Tools?.nip19?.npubEncode;
      if (typeof npubEncode !== "function") {
        throw new Error("NostrTools nip19 encoder is unavailable.");
      }
      const npub = npubEncode(pubkey);

      if (isDevMode) {
        console.log("Got pubkey:", pubkey);
        console.log("Converted to npub:", npub);
        console.log("Whitelist:", accessControl.getWhitelist());
        console.log("Blacklist:", accessControl.getBlacklist());
      }
      // Access control
      if (!accessControl.canAccess(npub)) {
        if (accessControl.isBlacklisted(npub)) {
          throw new Error("Your account has been blocked on this platform.");
        } else {
          throw new Error("Access restricted to whitelisted users only.");
        }
      }
      this.pubkey = pubkey;
      if (isDevMode) {
        console.log("Logged in with extension. Pubkey:", this.pubkey);
      }
      return this.pubkey;
    } catch (err) {
      console.error("Login error:", err);
      throw err;
    }
  }

  logout() {
    this.pubkey = null;
    for (const timer of this.watchHistoryRepublishTimers.values()) {
      if (timer && typeof timer.timer === "number") {
        clearTimeout(timer.timer);
      } else if (timer && timer.timer) {
        clearTimeout(timer.timer);
      } else if (typeof timer === "number") {
        clearTimeout(timer);
      }
    }
    this.watchHistoryRepublishTimers.clear();
    this.watchHistoryCache.clear();
    this.watchHistoryFingerprints.clear();
    this.watchHistoryRefreshPromises.clear();
    this.watchHistoryLastCreatedAt = 0;
    this.watchHistoryStorage = null;
    if (isDevMode) console.log("User logged out.");
  }

  async sendDirectMessage(targetNpub, message, actorPubkeyOverride = null) {
    const trimmedTarget = typeof targetNpub === "string" ? targetNpub.trim() : "";
    const trimmedMessage = typeof message === "string" ? message.trim() : "";

    if (!trimmedTarget) {
      return { ok: false, error: "invalid-target" };
    }

    if (!trimmedMessage) {
      return { ok: false, error: "empty-message" };
    }

    if (!this.pool) {
      return { ok: false, error: "nostr-uninitialized" };
    }

    const extension = window?.nostr;
    if (!extension) {
      return { ok: false, error: "nostr-extension-missing" };
    }

    const nip04 = extension.nip04;
    if (!nip04 || typeof nip04.encrypt !== "function") {
      return { ok: false, error: "nip04-unavailable" };
    }

    if (typeof extension.signEvent !== "function") {
      return { ok: false, error: "sign-event-unavailable" };
    }

    let actorHex =
      typeof actorPubkeyOverride === "string" && actorPubkeyOverride.trim()
        ? actorPubkeyOverride.trim()
        : "";

    if (!actorHex && typeof this.pubkey === "string") {
      actorHex = this.pubkey.trim();
    }

    if (!actorHex && typeof extension.getPublicKey === "function") {
      try {
        actorHex = await extension.getPublicKey();
      } catch (error) {
        if (isDevMode) {
          console.warn(
            "[nostr] Failed to fetch actor pubkey from extension:",
            error
          );
        }
      }
    }

    if (!actorHex) {
      return { ok: false, error: "missing-actor-pubkey" };
    }

    const targetHex = decodeNpubToHex(trimmedTarget);
    if (!targetHex) {
      return { ok: false, error: "invalid-target" };
    }

    let ciphertext = "";
    try {
      ciphertext = await nip04.encrypt(targetHex, trimmedMessage);
    } catch (error) {
      return { ok: false, error: "encryption-failed", details: error };
    }

    const event = {
      kind: 4,
      created_at: Math.floor(Date.now() / 1000),
      tags: [["p", targetHex]],
      content: ciphertext,
      pubkey: actorHex,
    };

    let signedEvent;
    try {
      signedEvent = await extension.signEvent(event);
    } catch (error) {
      return { ok: false, error: "signature-failed", details: error };
    }

    const relays =
      Array.isArray(this.relays) && this.relays.length ? this.relays : RELAY_URLS;

    const publishResults = await Promise.all(
      relays.map((url) => publishEventToRelay(this.pool, url, signedEvent))
    );

    const success = publishResults.some((result) => result.success);
    if (!success) {
      return {
        ok: false,
        error: "publish-failed",
        details: publishResults.filter((result) => !result.success),
      };
    }

    return { ok: true };
  }

  /**
   * Publish a new video using the v3 content schema.
   */
  async signAndPublishEvent(
    event,
    {
      context = "event",
      logName = context,
      devLogLabel = logName,
      rejectionLogLevel = "error",
    } = {}
  ) {
    const signedEvent = await window.nostr.signEvent(event);
    if (isDevMode) {
      console.log(`Signed ${devLogLabel} event:`, signedEvent);
    }

    const publishResults = await publishEventToRelays(
      this.pool,
      this.relays,
      signedEvent
    );

    let publishSummary;
    try {
      publishSummary = assertAnyRelayAccepted(publishResults, { context });
    } catch (publishError) {
      if (publishError?.relayFailures?.length) {
        const logLevel = rejectionLogLevel === "warn" ? "warn" : "error";
        publishError.relayFailures.forEach(
          ({ url, error: relayError, reason }) => {
            console[logLevel](
              `[nostr] ${logName} rejected by ${url}: ${reason}`,
              relayError || reason
            );
          }
        );
      }
      throw publishError;
    }

    if (isDevMode) {
      publishSummary.accepted.forEach(({ url }) => {
        console.log(`${logName} published to ${url}`);
      });
    }

    if (publishSummary.failed.length) {
      publishSummary.failed.forEach(({ url, error: relayError }) => {
        const reason =
          relayError instanceof Error
            ? relayError.message
            : relayError
            ? String(relayError)
            : "publish failed";
        console.warn(
          `[nostr] ${logName} not accepted by ${url}: ${reason}`,
          relayError
        );
      });
    }

    return { signedEvent, summary: publishSummary };
  }

  async publishVideo(videoPayload, pubkey) {
    if (!pubkey) throw new Error("Not logged in to publish video.");

    const { videoData, nip71Metadata } = extractVideoPublishPayload(videoPayload);

    if (isDevMode) {
      console.log("Publishing new video with data:", videoData);
      if (nip71Metadata) {
        console.log("Including NIP-71 metadata:", nip71Metadata);
      }
    }

    const rawMagnet = typeof videoData.magnet === "string" ? videoData.magnet : "";
    let finalMagnet = rawMagnet.trim();
    if (videoData.isPrivate && finalMagnet) {
      finalMagnet = fakeEncrypt(finalMagnet);
    }
    const finalUrl =
      typeof videoData.url === "string" ? videoData.url.trim() : "";
    const finalThumbnail =
      typeof videoData.thumbnail === "string" ? videoData.thumbnail.trim() : "";
    const finalDescription =
      typeof videoData.description === "string"
        ? videoData.description.trim()
        : "";
    const finalTitle =
      typeof videoData.title === "string" ? videoData.title.trim() : "";
    const providedMimeType =
      typeof videoData.mimeType === "string"
        ? videoData.mimeType.trim()
        : "";

    const createdAt = Math.floor(Date.now() / 1000);

    // brand-new root & d
    const videoRootId = `${Date.now()}-${Math.random().toString(36).slice(2)}`;
    const dTagValue = `${Date.now()}-${Math.random().toString(36).slice(2)}`;

    const finalEnableComments =
      videoData.enableComments === false ? false : true;
    const finalWs =
      typeof videoData.ws === "string" ? videoData.ws.trim() : "";
    const finalXs =
      typeof videoData.xs === "string" ? videoData.xs.trim() : "";

    const contentObject = {
      version: 3,
      title: finalTitle,
      url: finalUrl,
      magnet: finalMagnet,
      thumbnail: finalThumbnail,
      description: finalDescription,
      mode: videoData.mode || "live",
      videoRootId,
      deleted: false,
      isPrivate: videoData.isPrivate ?? false,
      enableComments: finalEnableComments,
    };

    if (finalWs) {
      contentObject.ws = finalWs;
    }

    if (finalXs) {
      contentObject.xs = finalXs;
    }

    const event = buildVideoPostEvent({
      pubkey,
      created_at: createdAt,
      dTagValue,
      content: contentObject,
    });

    if (isDevMode) {
      console.log("Publish event with brand-new root:", videoRootId);
      console.log("Event content:", event.content);
    }

    try {
      const { signedEvent } = await this.signAndPublishEvent(event, {
        context: "video note",
        logName: "Video note",
        devLogLabel: "video note",
      });

      if (finalUrl) {
        const inferredMimeType = inferMimeTypeFromUrl(finalUrl);
        const mimeType =
          providedMimeType || inferredMimeType || "application/octet-stream";

        const mirrorTags = [
          ["url", finalUrl],
          ["m", mimeType],
        ];

        if (finalThumbnail) {
          mirrorTags.push(["thumb", finalThumbnail]);
        }

        const altText = finalDescription || finalTitle || "";
        if (altText) {
          mirrorTags.push(["alt", altText]);
        }

        if (!contentObject.isPrivate && finalMagnet) {
          mirrorTags.push(["magnet", finalMagnet]);
        }

        const mirrorEvent = buildVideoMirrorEvent({
          pubkey,
          created_at: createdAt,
          tags: mirrorTags,
          content: altText,
        });

        if (isDevMode) {
          console.log("Prepared NIP-94 mirror event:", mirrorEvent);
        }

        try {
          await this.signAndPublishEvent(mirrorEvent, {
            context: "NIP-94 mirror",
            logName: "NIP-94 mirror",
            devLogLabel: "NIP-94 mirror",
            rejectionLogLevel: "warn",
          });

          if (isDevMode) {
            console.log(
              "NIP-94 mirror dispatched for hosted URL:",
              finalUrl
            );
          }
        } catch (mirrorError) {
          if (isDevMode) {
            console.warn(
              "[nostr] NIP-94 mirror rejected by all relays:",
              mirrorError
            );
          }
        }
      } else if (isDevMode) {
        console.log("Skipping NIP-94 mirror: no hosted URL provided.");
      }
      return signedEvent;
    } catch (err) {
      if (isDevMode) console.error("Failed to sign/publish:", err);
      throw err;
    }
  }

  async publishNip71Video(videoPayload, pubkey) {
    if (!FEATURE_PUBLISH_NIP71) {
      return null;
    }

    if (!pubkey) {
      throw new Error("Not logged in to publish video.");
    }

    const { videoData, nip71Metadata } = extractVideoPublishPayload(videoPayload);

    if (!nip71Metadata || typeof nip71Metadata !== "object") {
      if (isDevMode) {
        console.log("[nostr] Skipping NIP-71 publish: metadata missing.");
      }
      return null;
    }

    const title = stringFromInput(videoData?.title);
    const description = stringFromInput(videoData?.description);

    const event = buildNip71VideoEvent({
      metadata: nip71Metadata,
      pubkey,
      title,
      summaryFallback: description,
      createdAt: Math.floor(Date.now() / 1000),
    });

    if (!event) {
      if (isDevMode) {
        console.warn("[nostr] Skipping NIP-71 publish: builder produced no event.");
      }
      return null;
    }

    if (isDevMode) {
      console.log("Prepared NIP-71 video event:", event);
    }

    const { signedEvent } = await this.signAndPublishEvent(event, {
      context: "NIP-71 video",
      logName: "NIP-71 video",
      devLogLabel: "NIP-71 video",
      rejectionLogLevel: "warn",
    });

    return signedEvent;
  }

  /**
   * Edits a video by creating a *new event* with a brand-new d tag,
   * but reuses the same videoRootId as the original.
   *
   * This version forces version=2 for the original note and uses
   * lowercase comparison for public keys.
   */
  async editVideo(originalEventStub, updatedData, userPubkey) {
    if (!userPubkey) {
      throw new Error("Not logged in to edit.");
    }

    // Convert the provided pubkey to lowercase
    const userPubkeyLower = userPubkey.toLowerCase();

    // Use getEventById to fetch the full original event details
    const baseEvent = await this.getEventById(originalEventStub.id);
    if (!baseEvent) {
      throw new Error("Could not retrieve the original event to edit.");
    }

    // Check that the original event is version 2 or higher
    if (baseEvent.version < 2) {
      throw new Error(
        "This video is not in the supported version for editing."
      );
    }

    // Ownership check (compare lowercase hex public keys)
    if (
      !baseEvent.pubkey ||
      baseEvent.pubkey.toLowerCase() !== userPubkeyLower
    ) {
      throw new Error("You do not own this video (pubkey mismatch).");
    }

    // Decrypt the old magnet if the note is private
    let oldPlainMagnet = baseEvent.magnet || "";
    if (baseEvent.isPrivate && oldPlainMagnet) {
      oldPlainMagnet = fakeDecrypt(oldPlainMagnet);
    }

    const oldUrl = baseEvent.url || "";

    // Determine if the updated note should be private
    const wantPrivate = updatedData.isPrivate ?? baseEvent.isPrivate ?? false;

    // Use the new magnet if provided; otherwise, fall back to the decrypted old magnet
    const magnetEdited = updatedData.magnetEdited === true;
    const newMagnetValue =
      typeof updatedData.magnet === "string" ? updatedData.magnet.trim() : "";
    let finalPlainMagnet = magnetEdited ? newMagnetValue : oldPlainMagnet;
    let finalMagnet =
      wantPrivate && finalPlainMagnet
        ? fakeEncrypt(finalPlainMagnet)
        : finalPlainMagnet;

    const urlEdited = updatedData.urlEdited === true;
    const newUrlValue =
      typeof updatedData.url === "string" ? updatedData.url.trim() : "";
    const finalUrl = urlEdited ? newUrlValue : oldUrl;

    const wsEdited = updatedData.wsEdited === true;
    const xsEdited = updatedData.xsEdited === true;
    const newWsValue =
      typeof updatedData.ws === "string" ? updatedData.ws.trim() : "";
    const newXsValue =
      typeof updatedData.xs === "string" ? updatedData.xs.trim() : "";
    const baseWs =
      typeof baseEvent.ws === "string" ? baseEvent.ws.trim() : "";
    const baseXs =
      typeof baseEvent.xs === "string" ? baseEvent.xs.trim() : "";
    const finalWs = wsEdited ? newWsValue : baseWs;
    const finalXs = xsEdited ? newXsValue : baseXs;
    const finalEnableComments =
      typeof updatedData.enableComments === "boolean"
        ? updatedData.enableComments
        : baseEvent.enableComments === false
          ? false
          : true;

    // Use the existing videoRootId (or fall back to the base event's ID)
    const oldRootId = baseEvent.videoRootId || baseEvent.id;

    // Generate a new d-tag so that the edit gets its own share link
    const newD = `${Date.now()}-edit-${Math.random().toString(36).slice(2)}`;

    // Build the updated content object
    const contentObject = {
      videoRootId: oldRootId,
      version: updatedData.version ?? baseEvent.version ?? 2,
      deleted: false,
      isPrivate: wantPrivate,
      title: updatedData.title ?? baseEvent.title,
      url: finalUrl,
      magnet: finalMagnet,
      thumbnail: updatedData.thumbnail ?? baseEvent.thumbnail,
      description: updatedData.description ?? baseEvent.description,
      mode: updatedData.mode ?? baseEvent.mode ?? "live",
      enableComments: finalEnableComments,
    };

    if (finalWs) {
      contentObject.ws = finalWs;
    }

    if (finalXs) {
      contentObject.xs = finalXs;
    }

    const event = {
      kind: 30078,
      // Use the provided userPubkey (or you can also force it to lowercase here if desired)
      pubkey: userPubkeyLower,
      created_at: Math.floor(Date.now() / 1000),
      tags: [
        ["t", "video"],
        ["d", newD], // new share link tag
      ],
      content: JSON.stringify(contentObject),
    };

    if (isDevMode) {
      console.log("Creating edited event with root ID:", oldRootId);
      console.log("Event content:", event.content);
    }

    try {
      const signedEvent = await window.nostr.signEvent(event);
      if (isDevMode) {
        console.log("Signed edited event:", signedEvent);
      }

      const publishResults = await publishEventToRelays(
        this.pool,
        this.relays,
        signedEvent
      );

      let publishSummary;
      try {
        publishSummary = assertAnyRelayAccepted(publishResults, {
          context: "edited video note",
        });
      } catch (publishError) {
        if (publishError?.relayFailures?.length) {
          publishError.relayFailures.forEach(
            ({ url, error: relayError, reason }) => {
              console.error(
                `[nostr] Edited video rejected by ${url}: ${reason}`,
                relayError || reason
              );
            }
          );
        }
        throw publishError;
      }

      if (isDevMode) {
        publishSummary.accepted.forEach(({ url }) =>
          console.log(`Edited video published to ${url}`)
        );
      }

      if (publishSummary.failed.length) {
        publishSummary.failed.forEach(({ url, error: relayError }) => {
          const reason =
            relayError instanceof Error
              ? relayError.message
              : relayError
              ? String(relayError)
              : "publish failed";
          console.warn(
            `[nostr] Edited video not accepted by ${url}: ${reason}`,
            relayError
          );
        });
      }

      return signedEvent;
    } catch (err) {
      console.error("Edit failed:", err);
      throw err;
    }
  }

  /**
   * revertVideo => old style
   */
  async revertVideo(originalEvent, pubkey) {
    if (!pubkey) {
      throw new Error("Not logged in to revert.");
    }
    if (originalEvent.pubkey !== pubkey) {
      throw new Error("Not your event (pubkey mismatch).");
    }

    let baseEvent = originalEvent;
    if (!baseEvent.tags || !Array.isArray(baseEvent.tags)) {
      const fetched = await this.getEventById(originalEvent.id);
      if (!fetched) {
        throw new Error("Could not fetch the original event for reverting.");
      }
      baseEvent = {
        id: fetched.id,
        pubkey: fetched.pubkey,
        content: JSON.stringify({
          version: fetched.version,
          deleted: fetched.deleted,
          isPrivate: fetched.isPrivate,
          title: fetched.title,
          url: fetched.url,
          magnet: fetched.magnet,
          thumbnail: fetched.thumbnail,
          description: fetched.description,
          mode: fetched.mode,
        }),
        tags: fetched.tags,
      };
    }

    const safeTags = Array.isArray(baseEvent.tags) ? baseEvent.tags : [];
    const dTag = safeTags.find((t) => t[0] === "d");
    const existingD = dTag ? dTag[1] : null;

    let oldContent = {};
    try {
      oldContent = JSON.parse(baseEvent.content || "{}");
    } catch (err) {
      if (isDevMode) {
        console.warn("[nostr] Failed to parse baseEvent.content while reverting:", err);
      }
      oldContent = {};
    }
    const oldVersion = oldContent.version ?? 1;

    const finalRootId =
      oldContent.videoRootId ||
      (existingD
        ? `LEGACY:${baseEvent.pubkey}:${existingD}`
        : baseEvent.id);

    const contentObject = {
      videoRootId: finalRootId,
      version: oldVersion,
      deleted: true,
      isPrivate: oldContent.isPrivate ?? false,
      title: oldContent.title || "",
      url: "",
      magnet: "",
      thumbnail: "",
      description: "This version was reverted by the creator.",
      mode: oldContent.mode || "live",
    };

    const tags = [["t", "video"]];
    if (existingD) {
      tags.push(["d", existingD]);
    }

    const event = {
      kind: 30078,
      pubkey,
      created_at: Math.floor(Date.now() / 1000),
      tags,
      content: JSON.stringify(contentObject),
    };

    const signedEvent = await window.nostr.signEvent(event);
    const publishResults = await publishEventToRelays(
      this.pool,
      this.relays,
      signedEvent
    );

    let publishSummary;
    try {
      publishSummary = assertAnyRelayAccepted(publishResults, {
        context: "video revert",
      });
    } catch (publishError) {
      if (publishError?.relayFailures?.length) {
        publishError.relayFailures.forEach(
          ({ url, error: relayError, reason }) => {
            console.error(
              `[nostr] Video revert rejected by ${url}: ${reason}`,
              relayError || reason
            );
          }
        );
      }
      throw publishError;
    }

    if (isDevMode) {
      publishSummary.accepted.forEach(({ url }) =>
        console.log(`Revert event published to ${url}`)
      );
    }

    if (publishSummary.failed.length) {
      publishSummary.failed.forEach(({ url, error: relayError }) => {
        const reason =
          relayError instanceof Error
            ? relayError.message
            : relayError
            ? String(relayError)
            : "publish failed";
        console.warn(
          `[nostr] Video revert not accepted by ${url}: ${reason}`,
          relayError
        );
      });
    }

    return signedEvent;
  }

  /**
   * "Deleting" => Mark all content with the same videoRootId as {deleted:true}
   * and blank out magnet/desc.
   *
   * This version now asks for confirmation before proceeding.
   */
  async deleteAllVersions(videoRootId, pubkey, options = {}) {
    if (!pubkey) {
      throw new Error("Not logged in to delete all versions.");
    }

    const shouldConfirm = options?.confirm !== false;
    let confirmed = true;

    if (shouldConfirm && typeof window?.confirm === "function") {
      confirmed = window.confirm(
        "Are you sure you want to delete all versions of this video? This action cannot be undone."
      );
    }

    if (!confirmed) {
      console.log("Deletion cancelled by user.");
      return null; // Cancel deletion if user clicks "Cancel"
    }

    // 1) Find all events in our local allEvents that share the same root.
    const matchingEvents = [];
    for (const [id, vid] of this.allEvents.entries()) {
      if (
        vid.videoRootId === videoRootId &&
        vid.pubkey === pubkey &&
        !vid.deleted
      ) {
        matchingEvents.push(vid);
      }
    }
    if (!matchingEvents.length) {
      throw new Error("No existing events found for that root.");
    }

    // 2) For each event, create a "revert" event to mark it as deleted.
    // This will prompt the user (via the extension) to sign the deletion.
    for (const vid of matchingEvents) {
      await this.revertVideo(
        {
          id: vid.id,
          pubkey: vid.pubkey,
          content: JSON.stringify({
            version: vid.version,
            deleted: vid.deleted,
            isPrivate: vid.isPrivate,
            title: vid.title,
            url: vid.url,
            magnet: vid.magnet,
            thumbnail: vid.thumbnail,
            description: vid.description,
            mode: vid.mode,
          }),
          tags: vid.tags,
        },
        pubkey
      );
    }

    return true;
  }

  /**
 * Saves all known events to localStorage (or a different storage if you prefer).
 */
  saveLocalData() {
    if (typeof localStorage === "undefined") {
      return;
    }

    const payload = {
      version: 1,
      savedAt: Date.now(),
      events: {},
    };

    for (const [id, vid] of this.allEvents.entries()) {
      payload.events[id] = vid;
    }

    try {
      localStorage.setItem(EVENTS_CACHE_STORAGE_KEY, JSON.stringify(payload));
      localStorage.removeItem(LEGACY_EVENTS_STORAGE_KEY);
    } catch (err) {
      if (isDevMode) {
        console.warn("[nostr] Failed to persist events cache:", err);
      }
    }
  }

  /**
   * Subscribe to *all* videos (old and new) with a single subscription,
   * buffering incoming events to avoid excessive DOM updates.
   */
  subscribeVideos(onVideo) {
    const filter = {
      kinds: [30078],
      "#t": ["video"],
      // Adjust limit/time as desired
      limit: 500,
      since: 0,
    };

    if (isDevMode) {
      console.log("[subscribeVideos] Subscribing with filter:", filter);
    }

    const sub = this.pool.sub(this.relays, [filter]);
    const invalidDuringSub = [];

    // We'll collect events here instead of processing them instantly
    let eventBuffer = [];

    // 1) On each incoming event, just push to the buffer
    sub.on("event", (event) => {
      eventBuffer.push(event);
    });

    // 2) Process buffered events on a setInterval (e.g., every second)
    const processInterval = setInterval(() => {
      if (eventBuffer.length > 0) {
        // Copy and clear the buffer
        const toProcess = eventBuffer.slice();
        eventBuffer = [];

        // Now handle each event
        for (const evt of toProcess) {
          try {
            const video = convertEventToVideo(evt);

            if (video.invalid) {
              invalidDuringSub.push({ id: video.id, reason: video.reason });
              continue;
            }

            // Store in allEvents
            this.allEvents.set(evt.id, video);

            // If it's a "deleted" note, remove from activeMap
            if (video.deleted) {
              const activeKey = getActiveKey(video);
              this.activeMap.delete(activeKey);
              continue;
            }

            // Otherwise, if it's newer than what we have, update activeMap
            const activeKey = getActiveKey(video);
            const prevActive = this.activeMap.get(activeKey);
            if (!prevActive || video.created_at > prevActive.created_at) {
              this.activeMap.set(activeKey, video);
              onVideo(video); // Trigger the callback that re-renders
            }
          } catch (err) {
            if (isDevMode) {
              console.error("[subscribeVideos] Error processing event:", err);
            }
          }
        }

        // Optionally, save data to local storage after processing the batch
        this.saveLocalData();
      }
    }, 1000);

    // You can still use sub.on("eose") if needed
    sub.on("eose", () => {
      if (isDevMode && invalidDuringSub.length > 0) {
        console.warn(
          `[subscribeVideos] found ${invalidDuringSub.length} invalid video notes (with reasons):`,
          invalidDuringSub
        );
      }
      if (isDevMode) {
        console.log(
          "[subscribeVideos] Reached EOSE for all relays (historical load done)"
        );
      }
    });

    // Return the subscription object if you need to unsub manually later
    const originalUnsub =
      typeof sub.unsub === "function" ? sub.unsub.bind(sub) : () => {};
    let unsubscribed = false;
    sub.unsub = () => {
      if (unsubscribed) {
        return;
      }
      unsubscribed = true;
      clearInterval(processInterval);
      try {
        return originalUnsub();
      } catch (err) {
        console.error("[subscribeVideos] Failed to unsub from pool:", err);
        return undefined;
      }
    };

    return sub;
  }

  /**
   * fetchVideos => old approach
   */
  async fetchVideos() {
    const filter = {
      kinds: [30078],
      "#t": ["video"],
      limit: 300,
      since: 0,
    };

    const localAll = new Map();
    // NEW: track invalid
    const invalidNotes = [];

    try {
      await Promise.all(
        this.relays.map(async (url) => {
          const events = await this.pool.list([url], [filter]);
          for (const evt of events) {
            const vid = convertEventToVideo(evt);
            if (vid.invalid) {
              // Accumulate if invalid
              invalidNotes.push({ id: vid.id, reason: vid.reason });
            } else {
              // Only add if good
              localAll.set(evt.id, vid);
            }
          }
        })
      );

      // Merge into allEvents
      for (const [id, vid] of localAll.entries()) {
        this.allEvents.set(id, vid);
      }

      // Rebuild activeMap
      this.activeMap.clear();
      for (const [id, video] of this.allEvents.entries()) {
        if (video.deleted) continue;
        const activeKey = getActiveKey(video);
        const existing = this.activeMap.get(activeKey);

        if (!existing || video.created_at > existing.created_at) {
          this.activeMap.set(activeKey, video);
        }
      }

      // OPTIONAL: Log invalid stats
      if (invalidNotes.length > 0 && isDevMode) {
        console.warn(
          `Skipped ${invalidNotes.length} invalid video notes:\n`,
          invalidNotes.map((n) => `${n.id.slice(0, 8)}.. => ${n.reason}`)
        );
      }

      const activeVideos = Array.from(this.activeMap.values()).sort(
        (a, b) => b.created_at - a.created_at
      );
      return activeVideos;
    } catch (err) {
      console.error("fetchVideos error:", err);
      return [];
    }
  }

  /**
   * getEventById => old approach
   */
  async getEventById(eventId) {
    const local = this.allEvents.get(eventId);
    if (local) {
      return local;
    }
    try {
      for (const url of this.relays) {
        const maybeEvt = await this.pool.get([url], { ids: [eventId] });
        if (maybeEvt && maybeEvt.id === eventId) {
          const video = convertEventToVideo(maybeEvt);
          this.allEvents.set(eventId, video);
          return video;
        }
      }
    } catch (err) {
      if (isDevMode) {
        console.error("getEventById direct fetch error:", err);
      }
    }
    return null;
  }

  getRequestTimeoutMs(timeoutMs) {
    const candidate = Number(timeoutMs);
    if (Number.isFinite(candidate) && candidate > 0) {
      return Math.floor(candidate);
    }
    const poolTimeout = Number(this.pool?.getTimeout);
    if (Number.isFinite(poolTimeout) && poolTimeout > 0) {
      return Math.floor(poolTimeout);
    }
    return 3400;
  }

  normalizeCountFilter(filter) {
    if (!filter || typeof filter !== "object") {
      return null;
    }

    const normalized = {};

    const toStringArray = (value) => {
      if (value === undefined || value === null) {
        return [];
      }
      const source = Array.isArray(value) ? value : [value];
      const collected = [];
      for (const item of source) {
        if (typeof item !== "string") {
          continue;
        }
        const trimmed = item.trim();
        if (!trimmed || collected.includes(trimmed)) {
          continue;
        }
        collected.push(trimmed);
      }
      return collected;
    };

    if (filter.kinds !== undefined) {
      const kindsSource = Array.isArray(filter.kinds)
        ? filter.kinds
        : [filter.kinds];
      const normalizedKinds = [];
      const seenKinds = new Set();
      for (const candidate of kindsSource) {
        const parsed = Number(candidate);
        if (!Number.isFinite(parsed)) {
          continue;
        }
        const normalizedValue = Math.floor(parsed);
        if (seenKinds.has(normalizedValue)) {
          continue;
        }
        seenKinds.add(normalizedValue);
        normalizedKinds.push(normalizedValue);
      }
      if (normalizedKinds.length) {
        normalized.kinds = normalizedKinds;
      }
    }

    const ids = toStringArray(filter.ids);
    if (ids.length) {
      normalized.ids = ids;
    }

    const authors = toStringArray(filter.authors);
    if (authors.length) {
      normalized.authors = authors;
    }

    for (const [key, value] of Object.entries(filter)) {
      if (!key.startsWith("#")) {
        continue;
      }
      const tagValues = toStringArray(value);
      if (tagValues.length) {
        normalized[key] = tagValues;
      }
    }

    if (filter.since !== undefined) {
      const parsedSince = Number(filter.since);
      if (Number.isFinite(parsedSince)) {
        normalized.since = Math.floor(parsedSince);
      }
    }

    if (filter.until !== undefined) {
      const parsedUntil = Number(filter.until);
      if (Number.isFinite(parsedUntil)) {
        normalized.until = Math.floor(parsedUntil);
      }
    }

    if (filter.limit !== undefined) {
      const parsedLimit = Number(filter.limit);
      if (Number.isFinite(parsedLimit) && parsedLimit >= 0) {
        normalized.limit = Math.floor(parsedLimit);
      }
    }

    return Object.keys(normalized).length ? normalized : null;
  }

  normalizeCountFilters(filters) {
    if (!filters) {
      return [];
    }

    const list = Array.isArray(filters) ? filters : [filters];
    const normalized = [];

    for (const candidate of list) {
      const normalizedFilter = this.normalizeCountFilter(candidate);
      if (normalizedFilter) {
        normalized.push(normalizedFilter);
      }
    }

    return normalized;
  }

  generateCountRequestId(prefix = "count") {
    this.countRequestCounter += 1;
    if (this.countRequestCounter > Number.MAX_SAFE_INTEGER - 1) {
      this.countRequestCounter = 1;
    }
    const normalizedPrefix =
      typeof prefix === "string" && prefix.trim() ? prefix.trim() : "count";
    const timestamp = Date.now().toString(36);
    const counter = this.countRequestCounter.toString(36);
    const random = Math.random().toString(36).slice(2, 8);
    return `${normalizedPrefix}:${timestamp}:${counter}${random}`;
  }

  extractCountValue(payload) {
    if (typeof payload === "number") {
      const value = Math.floor(payload);
      return value >= 0 ? value : 0;
    }

    if (payload && typeof payload === "object") {
      const candidate =
        typeof payload.count === "number"
          ? payload.count
          : Number(payload.count);
      if (Number.isFinite(candidate)) {
        const value = Math.floor(candidate);
        return value >= 0 ? value : 0;
      }
    }

    const parsed = Number(payload);
    if (Number.isFinite(parsed)) {
      const value = Math.floor(parsed);
      return value >= 0 ? value : 0;
    }

    return 0;
  }

  async sendRawCountFrame(relayUrl, filters, options = {}) {
    if (!this.pool) {
      throw new Error(
        "Nostr pool not initialized. Call nostrClient.init() before requesting counts."
      );
    }

    const normalizedUrl =
      typeof relayUrl === "string" ? relayUrl.trim() : "";
    if (!normalizedUrl) {
      throw new Error("Invalid relay URL for COUNT request.");
    }

    if (this.countUnsupportedRelays.has(normalizedUrl)) {
      throw this.makeCountUnsupportedError(normalizedUrl);
    }

    const normalizedFilters = this.normalizeCountFilters(filters);
    if (!normalizedFilters.length) {
      throw new Error("At least one filter is required for a COUNT request.");
    }

    const requestId =
      typeof options.subId === "string" && options.subId.trim()
        ? options.subId.trim()
        : this.generateCountRequestId();

    let relay;
    try {
      relay = await this.pool.ensureRelay(normalizedUrl);
    } catch (error) {
      throw new Error(`Failed to connect to relay ${normalizedUrl}`);
    }

    if (!relay) {
      throw new Error(
        `Relay ${normalizedUrl} is unavailable for COUNT requests.`
      );
    }

    const frame = ["COUNT", requestId, ...normalizedFilters];
    let countPromise;

    if (
      relay.openCountRequests instanceof Map &&
      typeof relay.send === "function"
    ) {
      countPromise = new Promise((resolve, reject) => {
        const cleanup = () => {
          if (relay.openCountRequests instanceof Map) {
            relay.openCountRequests.delete(requestId);
          }
        };

        relay.openCountRequests.set(requestId, {
          resolve: (value) => {
            cleanup();
            resolve(value);
          },
          reject: (error) => {
            cleanup();
            reject(error);
          },
        });

        let sendResult;
        try {
          sendResult = relay.send(JSON.stringify(frame));
        } catch (error) {
          cleanup();
          reject(error);
          return;
        }

        if (sendResult && typeof sendResult.catch === "function") {
          sendResult.catch((error) => {
            cleanup();
            reject(error);
          });
        }
      });
    } else if (typeof relay.count === "function") {
      countPromise = relay.count(normalizedFilters, { id: requestId });
    } else {
      this.countUnsupportedRelays.add(normalizedUrl);
      throw this.makeCountUnsupportedError(normalizedUrl);
    }

    const timeoutMs = this.getRequestTimeoutMs(options.timeoutMs);
    const rawResult = await withRequestTimeout(
      countPromise,
      timeoutMs,
      () => {
        if (relay?.openCountRequests instanceof Map) {
          relay.openCountRequests.delete(requestId);
        }
      },
      `COUNT request timed out after ${timeoutMs}ms`
    );

    const countValue = this.extractCountValue(rawResult);
    return ["COUNT", requestId, { count: countValue }];
  }

  async countEventsAcrossRelays(filters, options = {}) {
    const normalizedFilters = this.normalizeCountFilters(filters);
    if (!normalizedFilters.length) {
      return { total: 0, best: null, perRelay: [] };
    }

    const relayList =
      Array.isArray(options.relays) && options.relays.length
        ? options.relays
        : Array.isArray(this.relays) && this.relays.length
        ? this.relays
        : RELAY_URLS;

    const normalizedRelayList = relayList
      .map((url) => (typeof url === "string" ? url.trim() : ""))
      .filter(Boolean);

    const activeRelays = [];
    const precomputedEntries = [];

    for (const url of normalizedRelayList) {
      if (this.countUnsupportedRelays.has(url)) {
        const error = this.makeCountUnsupportedError(url);
        precomputedEntries.push({
          url,
          ok: false,
          error,
          unsupported: true,
        });
        continue;
      }
      activeRelays.push(url);
    }

    const activeResults = await Promise.all(
      activeRelays.map(async (url) => {
        try {
          const frame = await this.sendRawCountFrame(url, normalizedFilters, {
            timeoutMs: options.timeoutMs,
          });
          const count = this.extractCountValue(frame?.[2]);
          return { url, ok: true, frame, count };
        } catch (error) {
          const isUnsupported = error?.code === "count-unsupported";
          if (isUnsupported) {
            this.countUnsupportedRelays.add(url);
          } else if (isDevMode) {
            console.warn(`[nostr] COUNT request failed on ${url}:`, error);
          }
          return { url, ok: false, error, unsupported: isUnsupported };
        }
      })
    );

    const resultsByUrl = new Map();
    for (const entry of [...precomputedEntries, ...activeResults]) {
      if (entry && typeof entry.url === "string") {
        resultsByUrl.set(entry.url, entry);
      }
    }

    const perRelayResults = normalizedRelayList.map((url) => {
      if (resultsByUrl.has(url)) {
        return resultsByUrl.get(url);
      }
      return { url, ok: false };
    });

    let bestEstimate = null;
    const perRelay = perRelayResults.map((entry) => {
      if (!entry || !entry.ok) {
        return entry;
      }

      const numericValue = Number(entry.count);
      const normalizedCount =
        Number.isFinite(numericValue) && numericValue >= 0 ? numericValue : 0;

      const normalizedEntry = {
        ...entry,
        count: normalizedCount,
      };

      if (!Number.isFinite(numericValue) || numericValue < 0) {
        normalizedEntry.rawCount = entry.count;
      }

      if (
        !bestEstimate ||
        normalizedCount > bestEstimate.count ||
        (bestEstimate && normalizedCount === bestEstimate.count && !bestEstimate.frame)
      ) {
        bestEstimate = {
          relay: normalizedEntry.url,
          count: normalizedCount,
          frame: normalizedEntry.frame,
        };
      }

      return normalizedEntry;
    });

    const total = bestEstimate ? bestEstimate.count : 0;

    return {
      total,
      best: bestEstimate,
      perRelay,
    };
  }

  /**
   * Ensure we have every historical revision for a given video in memory and
   * return the complete set sorted newest-first. We primarily group revisions
   * by their shared `videoRootId`, but fall back to the NIP-33 `d` tag when
   * working with legacy notes. The explicit `d` tag fetch is important because
   * relays cannot be queried by values that only exist inside the JSON
   * content. Without this pass, the UI would occasionally miss mid-history
   * edits that were published from other devices.
   */
  async hydrateVideoHistory(video) {
    if (!video || typeof video !== "object") {
      return [];
    }

    const targetRoot = typeof video.videoRootId === "string" ? video.videoRootId : "";
    const targetPubkey = typeof video.pubkey === "string" ? video.pubkey.toLowerCase() : "";
    const findDTagValue = (tags = []) => {
      if (!Array.isArray(tags)) {
        return "";
      }
      for (const tag of tags) {
        if (!Array.isArray(tag) || tag.length < 2) {
          continue;
        }
        if (tag[0] === "d" && typeof tag[1] === "string") {
          return tag[1];
        }
      }
      return "";
    };

    const targetDTag = findDTagValue(video.tags);

    const collectLocalMatches = () => {
      const seen = new Set();
      const matches = [];
      for (const candidate of this.allEvents.values()) {
        if (!candidate || typeof candidate !== "object") {
          continue;
        }
        if (targetPubkey) {
          const candidatePubkey = typeof candidate.pubkey === "string"
            ? candidate.pubkey.toLowerCase()
            : "";
          if (candidatePubkey !== targetPubkey) {
            continue;
          }
        }

        const candidateRoot =
          typeof candidate.videoRootId === "string" ? candidate.videoRootId : "";
        const candidateDTag = findDTagValue(candidate.tags);

        const sameRoot = targetRoot && candidateRoot === targetRoot;
        const sameD = targetDTag && candidateDTag === targetDTag;

        // Legacy fallbacks: some old posts reused only the "d" tag without a
        // canonical videoRootId. If neither identifier exists we at least keep
        // the active event so the caller can surface an informative message.
        const sameLegacyRoot =
          !targetRoot && candidateRoot && candidateRoot === video.id;

        if (sameRoot || sameD || sameLegacyRoot || candidate.id === video.id) {
          if (!seen.has(candidate.id)) {
            seen.add(candidate.id);
            matches.push(candidate);
          }
        }
      }
      return matches;
    };

    let localMatches = collectLocalMatches();

    const shouldFetchFromRelays =
      localMatches.filter((entry) => !entry.deleted).length <= 1 && targetDTag;

    if (shouldFetchFromRelays && this.pool) {
      const filter = {
        kinds: [30078],
        "#t": ["video"],
        "#d": [targetDTag],
        limit: 200,
      };
      if (targetPubkey) {
        filter.authors = [video.pubkey];
      }

      try {
        const perRelay = await Promise.all(
          this.relays.map(async (url) => {
            try {
              const events = await this.pool.list([url], [filter]);
              return events || [];
            } catch (err) {
              if (isDevMode) {
                console.warn(`[nostr] History fetch failed on ${url}:`, err);
              }
              return [];
            }
          })
        );

        const merged = perRelay.flat();
        for (const evt of merged) {
          try {
            const parsed = convertEventToVideo(evt);
            if (!parsed.invalid) {
              this.allEvents.set(evt.id, parsed);
            }
          } catch (err) {
            if (isDevMode) {
              console.warn("[nostr] Failed to convert historical event:", err);
            }
          }
        }
      } catch (err) {
        if (isDevMode) {
          console.warn("[nostr] hydrateVideoHistory relay fetch error:", err);
        }
      }

      localMatches = collectLocalMatches();
    }

    return localMatches.sort((a, b) => b.created_at - a.created_at);
  }

  getActiveVideos() {
    return Array.from(this.activeMap.values()).sort(
      (a, b) => b.created_at - a.created_at
    );
  }
}

function looksLikeJsonStructure(content) {
  if (typeof content !== "string") {
    return false;
  }
  const trimmed = content.trim();
  if (!trimmed) {
    return false;
  }
  const first = trimmed[0];
  return first === "{" || first === "[";
}

function mergeWatchHistoryItemsWithFallback(parsed, fallbackItems) {
  if (!parsed || typeof parsed !== "object") {
    return {
      version: 0,
      items: fallbackItems,
      snapshot: "",
      chunkIndex: 0,
      totalChunks: 1,
    };
  }

  if (Array.isArray(parsed.items) && parsed.items.length) {
    return parsed;
  }

  if (!Array.isArray(fallbackItems) || fallbackItems.length === 0) {
    return parsed;
  }

  return { ...parsed, items: fallbackItems };
}

function parseWatchHistoryContentWithFallback(
  content,
  fallbackItems,
  fallbackPayload
) {
  if (!looksLikeJsonStructure(content)) {
    return fallbackPayload;
  }

  try {
    JSON.parse(content);
  } catch (error) {
    return fallbackPayload;
  }

  const parsed = parseWatchHistoryPayload(content);
  return mergeWatchHistoryItemsWithFallback(parsed, fallbackItems);
}

function isNip04EncryptedWatchHistoryEvent(pointerEvent, ciphertext) {
  if (!pointerEvent || typeof pointerEvent !== "object") {
    return false;
  }

  const tags = Array.isArray(pointerEvent.tags) ? pointerEvent.tags : [];
  const normalizedCiphertext =
    typeof ciphertext === "string" ? ciphertext.trim() : "";

  if (!normalizedCiphertext) {
    return false;
  }

  const hasEncryptionTag = tags.some((tag) => {
    if (!Array.isArray(tag) || tag.length < 2) {
      return false;
    }
    const label =
      typeof tag[0] === "string" ? tag[0].trim().toLowerCase() : "";
    if (label !== "encrypted") {
      return false;
    }
    const value =
      typeof tag[1] === "string" ? tag[1].trim().toLowerCase() : "";
    return value === "nip04" || value === "nip-04";
  });

  if (hasEncryptionTag) {
    return !looksLikeJsonStructure(normalizedCiphertext);
  }

  if (looksLikeJsonStructure(normalizedCiphertext)) {
    return false;
  }

  const ivIndex = normalizedCiphertext.indexOf("?iv=");
  const baseSegment =
    ivIndex >= 0
      ? normalizedCiphertext.slice(0, ivIndex)
      : normalizedCiphertext;
  const ivSegment =
    ivIndex >= 0 ? normalizedCiphertext.slice(ivIndex + 4) : "";

  const base64Regex = /^[A-Za-z0-9+/]+={0,2}$/;
  if (!baseSegment || !base64Regex.test(baseSegment)) {
    return false;
  }

  if (ivSegment && !base64Regex.test(ivSegment)) {
    return false;
  }

  return true;
}

export const nostrClient = new NostrClient();

export const recordVideoView = (...args) =>
  nostrClient.recordVideoView(...args);

export const updateWatchHistoryList = (...args) =>
  nostrClient.updateWatchHistoryList(...args);

export const removeWatchHistoryItem = (...args) =>
  nostrClient.removeWatchHistoryItem(...args);

export const listVideoViewEvents = (...args) => {
  if (typeof nostrClient.listVideoViewEvents !== "function") {
    throw new Error("Video view listing is unavailable in this build.");
  }
  return nostrClient.listVideoViewEvents(...args);
};

export const subscribeVideoViewEvents = (...args) => {
  if (typeof nostrClient.subscribeVideoViewEvents !== "function") {
    throw new Error("Video view subscriptions are unavailable in this build.");
  }
  return nostrClient.subscribeVideoViewEvents(...args);
};

export const countVideoViewEvents = (...args) => {
  if (typeof nostrClient.countVideoViewEvents !== "function") {
    throw new Error("Video view counting is unavailable in this build.");
  }
  return nostrClient.countVideoViewEvents(...args);
};

export { normalizePointerInput, pointerKey, chunkWatchHistoryPayloadItems, normalizeActorKey };<|MERGE_RESOLUTION|>--- conflicted
+++ resolved
@@ -4363,7 +4363,7 @@
 
     const tools = await ensureNostrTools();
     const SimplePool = resolveSimplePoolConstructor(tools);
-<<<<<<< HEAD
+
     if (typeof SimplePool !== "function") {
       if (isDevMode) {
         if (tools && typeof tools === "object") {
@@ -4387,18 +4387,7 @@
       const error = new Error(
         "NostrTools SimplePool is unavailable. Verify that nostr-tools resources can load on this domain."
       );
-=======
-
-    if (typeof SimplePool !== "function") {
-      if (isDevMode && tools && typeof tools === "object") {
-        const availableKeys = Object.keys(tools).join(", ");
-        console.warn(
-          "[nostr] NostrTools helpers did not expose SimplePool. Available keys:",
-          availableKeys
-        );
-      }
-      const error = new Error("NostrTools SimplePool is unavailable.");
->>>>>>> 4926cb52
+
       error.code = "nostr-simplepool-unavailable";
       if (nostrToolsBootstrapFailure) {
         error.bootstrapFailure = nostrToolsBootstrapFailure;
