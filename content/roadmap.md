## Shipped

- **Private video filtering** – VideoListView now hides private uploads from shared feeds while still rendering them for their owners, keeping private sharing contained to the uploader’s views.
- **Edit & Upload modals** – Editing and publishing flows now rely on first-class modal forms with shared NIP-71 field management instead of browser pop-ups.
- **Universal more/settings menus** – Video cards expose consistent “more” and owner settings menus with channel navigation, sharing, blocking, and reporting actions wired through dedicated renderers.
- **Watch History view** – A dedicated watch history page ships with privacy messaging, pagination, relay sync, and local cache controls.
- **Zap controls** – Channel profiles manage zap visibility, login gating, retry flows, and receipt rendering via the Lightning controller on the page.
- **Source visibility filtering** – Lists now hide cards whose hosted URLs are offline unless their WebTorrent fallback is healthy, reusing the shared guard in `js/utils/cardSourceVisibility.js`.
<<<<<<< HEAD
- **Video modal comments** – The video modal now surfaces in-context comment threads so viewers can follow discussions without leaving the player.
=======
- **Video modal stability** – Opening videos no longer refreshes the page when the modal launches.
>>>>>>> a06eb346

## Bug Fixes

> ⚠️ **Note:** If you find a new bug thats not listed here. Please submit a [Bug Report](https://bitvid.network/?modal=bug).

- Speed up loading in subscriptions. Save to local cache?
- Fix "Dev Mode" publishing "Live Mode" notes—add a flag for dev mode posts.
- Fix slow back button issues on Firefox.
- Add Amber login support for mobile.
- Add support for "Playlist" lists and other custom lists (named whatever) and also a "Watch Later" list.
- Add an "add to playlist" button to the edit button.
- Add "add to watch later" option to edit button.
- Fix autoplay broken on iPhone chrome.
- Fix playback broken on Safari on iPhone.
- Update note spec v3 transition to include new fields that have been added like "has previous" or "videoRootID" or enentID if null.
- Change "explore" view to "kids" view and add flag to all notes to see if they are for kids.
- Add "seed" lists.
- Fix sidebar media query settings on medium-sized screens. (tablet/laptops)
- Fix various "text wrap" issues causing scroll left and right on profile and modal pages.

## Feature Additions

> ⚠️ **Note:** Have an idea for improving bitvid? We’d love to hear it! Please use [this form](https://bitvid.network/?modal=feature) to request new features or enhancements.

- Allow users to set custom relay settings, stored in local cache.
- Add a "Publish" step in the video editing process.
- Add Profile/Channel Views. [Click for more details](https://github.com/PR0M3TH3AN/bitvid/blob/main/content/roadmap/04_bitvid_Enhanced_Profile_Channel_Views_Specification.md)
- Improve event spec for migration to new versions. [Click for more details](https://github.com/PR0M3TH3AN/bitvid/blob/main/content/roadmap/02_bitvid_Enhanced_Migration_of_Note_Spec_Logic.md)
- Migrate event spec to v3 and add support for Audio/Podcast content. [Click for more details](https://github.com/PR0M3TH3AN/bitvid/blob/main/content/roadmap/03_bitvid_Enhanced_Nostr_Video_%26_Audio_Note_Specification_Version%203.md)
- Add Block List, Subscription List, Playlist, and Reporting Specification. [Click for more details](https://github.com/PR0M3TH3AN/bitvid/blob/main/content/roadmap/05_bitvid_Enhanced_Block_Subscription_%26_Reporting_Specification.md)
- Implement an "Adult Content" flag for note submissions.
- Enable custom hashtags in the submission spec and form. (Use with future search system)
- Allow multiple video resolutions with a selector in the video player. (v3 event spec needed)
- Introduce a subscription mechanism with notifications.
- Add zaps to videos, profiles, and comments.
- Create a VRR (View, Rating, and Retention) Penalty Scoring system. [Click for more details](https://github.com/PR0M3TH3AN/bitvid/blob/main/content/roadmap/07_bitvid_Enhanced_View_Rating_%26_Retention_Penalty_Scoring.md)
- Expand visibility tooling around the shipped source guard to add operator overrides, richer status messaging, and better diagnostics when both URL and magnet sources fail.
- Dynamic Home Page and Video Tracking Specification. [Click for more details](https://github.com/PR0M3TH3AN/bitvid/blob/main/content/roadmap/08_bitvid_Enhanced_Dynamic_Home_Page_%26_Video_Tracking_Specification.md)
- Add multi-language support for content and filtration. (v4?)
- Create a settings menu for local account preferences, including relay, adult content, theme, and language.
- Better integrate with other Nostr/torrent ecosystem. (NIP-35 + WebRTC Check Integration) [Click for more details](https://github.com/PR0M3TH3AN/bitvid/blob/main/content/roadmap/09_bitvid_Enhanced_NIP-35_%2B_WebRTC_Check_Integration.md)

> ⚠️ **Note:** Your feedback helps us improve bitvid! Whether it’s a suggestion, a concern, or general thoughts on the platform, we’d love to hear from you. Please tell us what you think [with this form](https://bitvid.network/?modal=feedback).<|MERGE_RESOLUTION|>--- conflicted
+++ resolved
@@ -6,11 +6,7 @@
 - **Watch History view** – A dedicated watch history page ships with privacy messaging, pagination, relay sync, and local cache controls.
 - **Zap controls** – Channel profiles manage zap visibility, login gating, retry flows, and receipt rendering via the Lightning controller on the page.
 - **Source visibility filtering** – Lists now hide cards whose hosted URLs are offline unless their WebTorrent fallback is healthy, reusing the shared guard in `js/utils/cardSourceVisibility.js`.
-<<<<<<< HEAD
 - **Video modal comments** – The video modal now surfaces in-context comment threads so viewers can follow discussions without leaving the player.
-=======
-- **Video modal stability** – Opening videos no longer refreshes the page when the modal launches.
->>>>>>> a06eb346
 
 ## Bug Fixes
 
